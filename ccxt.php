<?php

/*

MIT License

Copyright (c) 2017 Igor Kroitor

Permission is hereby granted, free of charge, to any person obtaining a copy
of this software and associated documentation files (the "Software"), to deal
in the Software without restriction, including without limitation the rights
to use, copy, modify, merge, publish, distribute, sublicense, and/or sell
copies of the Software, and to permit persons to whom the Software is
furnished to do so, subject to the following conditions:

The above copyright notice and this permission notice shall be included in all
copies or substantial portions of the Software.

THE SOFTWARE IS PROVIDED "AS IS", WITHOUT WARRANTY OF ANY KIND, EXPRESS OR
IMPLIED, INCLUDING BUT NOT LIMITED TO THE WARRANTIES OF MERCHANTABILITY,
FITNESS FOR A PARTICULAR PURPOSE AND NONINFRINGEMENT. IN NO EVENT SHALL THE
AUTHORS OR COPYRIGHT HOLDERS BE LIABLE FOR ANY CLAIM, DAMAGES OR OTHER
LIABILITY, WHETHER IN AN ACTION OF CONTRACT, TORT OR OTHERWISE, ARISING FROM,
OUT OF OR IN CONNECTION WITH THE SOFTWARE OR THE USE OR OTHER DEALINGS IN THE
SOFTWARE.

*/

//-----------------------------------------------------------------------------

namespace ccxt;

<<<<<<< HEAD
$version = '1.10.0';
=======
$version = '1.10.1';
>>>>>>> c8c333f7

include_once ('php/base/errors.php');
include_once ('php/base/Exchange.php');

include_once ('php/_1broker.php');
include_once ('php/_1btcxe.php');
include_once ('php/acx.php');
include_once ('php/allcoin.php');
include_once ('php/anxpro.php');
include_once ('php/binance.php');
include_once ('php/bit2c.php');
include_once ('php/bitbay.php');
include_once ('php/bitcoincoid.php');
include_once ('php/bitfinex.php');
include_once ('php/bitfinex2.php');
include_once ('php/bitflyer.php');
include_once ('php/bithumb.php');
include_once ('php/bitlish.php');
include_once ('php/bitmarket.php');
include_once ('php/bitmex.php');
include_once ('php/bitso.php');
include_once ('php/bitstamp.php');
include_once ('php/bitstamp1.php');
include_once ('php/bittrex.php');
include_once ('php/bl3p.php');
include_once ('php/bleutrade.php');
include_once ('php/btcbox.php');
include_once ('php/btcchina.php');
include_once ('php/btcexchange.php');
include_once ('php/btcmarkets.php');
include_once ('php/btctradeua.php');
include_once ('php/btcturk.php');
include_once ('php/btcx.php');
include_once ('php/bter.php');
include_once ('php/bxinth.php');
include_once ('php/ccex.php');
include_once ('php/cex.php');
include_once ('php/chbtc.php');
include_once ('php/chilebit.php');
include_once ('php/coincheck.php');
include_once ('php/coinfloor.php');
include_once ('php/coingi.php');
include_once ('php/coinmarketcap.php');
include_once ('php/coinmate.php');
include_once ('php/coinsecure.php');
include_once ('php/coinspot.php');
include_once ('php/cryptopia.php');
include_once ('php/dsx.php');
include_once ('php/exmo.php');
include_once ('php/flowbtc.php');
include_once ('php/foxbit.php');
include_once ('php/fybse.php');
include_once ('php/fybsg.php');
include_once ('php/gatecoin.php');
include_once ('php/gateio.php');
include_once ('php/gdax.php');
include_once ('php/gemini.php');
include_once ('php/hitbtc.php');
include_once ('php/hitbtc2.php');
include_once ('php/huobi.php');
include_once ('php/huobicny.php');
include_once ('php/huobipro.php');
include_once ('php/independentreserve.php');
include_once ('php/itbit.php');
include_once ('php/jubi.php');
include_once ('php/kraken.php');
include_once ('php/kuna.php');
include_once ('php/lakebtc.php');
include_once ('php/liqui.php');
include_once ('php/livecoin.php');
include_once ('php/luno.php');
include_once ('php/mercado.php');
include_once ('php/mixcoins.php');
include_once ('php/nova.php');
include_once ('php/okcoincny.php');
include_once ('php/okcoinusd.php');
include_once ('php/okex.php');
include_once ('php/paymium.php');
include_once ('php/poloniex.php');
include_once ('php/qryptos.php');
include_once ('php/quadrigacx.php');
include_once ('php/quoine.php');
include_once ('php/southxchange.php');
include_once ('php/surbitcoin.php');
include_once ('php/therock.php');
include_once ('php/tidex.php');
include_once ('php/urdubit.php');
include_once ('php/vaultoro.php');
include_once ('php/vbtc.php');
include_once ('php/virwox.php');
include_once ('php/wex.php');
include_once ('php/xbtce.php');
include_once ('php/yobit.php');
include_once ('php/yunbi.php');
include_once ('php/zaif.php');

?><|MERGE_RESOLUTION|>--- conflicted
+++ resolved
@@ -30,11 +30,7 @@
 
 namespace ccxt;
 
-<<<<<<< HEAD
-$version = '1.10.0';
-=======
 $version = '1.10.1';
->>>>>>> c8c333f7
 
 include_once ('php/base/errors.php');
 include_once ('php/base/Exchange.php');
