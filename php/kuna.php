<?php

namespace ccxt;

class kuna extends acx {

    public function describe () {
        return array_replace_recursive (parent::describe (), array (
            'id' => 'kuna',
            'name' => 'Kuna',
            'countries' => 'UA',
            'rateLimit' => 1000,
            'version' => 'v2',
            'hasCORS' => false,
            'hasFetchTickers' => false,
            'hasFetchOHLCV' => false,
            'urls' => array (
                'logo' => 'https://user-images.githubusercontent.com/1294454/31697638-912824fa-b3c1-11e7-8c36-cf9606eb94ac.jpg',
                'api' => 'https://kuna.io',
                'www' => 'https://kuna.io',
                'doc' => 'https://kuna.io/documents/api',
            ),
            'api' => array (
                'public' => array (
                    'get' => array (
                        'tickers/{market}',
                        'order_book',
                        'order_book/{market}',
                        'trades',
                        'trades/{market}',
                        'timestamp',
                    ),
                ),
                'private' => array (
                    'get' => array (
                        'members/me',
                        'orders',
                        'trades/my',
                    ),
                    'post' => array (
                        'orders',
                        'order/delete',
                    ),
                ),
            ),
            'markets' => array (
                'BTC/UAH' => array ( 'id' => 'btcuah', 'symbol' => 'BTC/UAH', 'base' => 'BTC', 'quote' => 'UAH', 'precision' => array ( 'amount' => 6, 'price' => 0 ), 'lot' => 0.000001, 'limits' => array ( 'amount' => array ( 'min' => 0.000001, 'max' => null ), 'price' => array ( 'min' => 1, 'max' => null ))),
                'ETH/UAH' => array ( 'id' => 'ethuah', 'symbol' => 'ETH/UAH', 'base' => 'ETH', 'quote' => 'UAH', 'precision' => array ( 'amount' => 6, 'price' => 0 ), 'lot' => 0.000001, 'limits' => array ( 'amount' => array ( 'min' => 0.000001, 'max' => null ), 'price' => array ( 'min' => 1, 'max' => null ))),
                'GBG/UAH' => array ( 'id' => 'gbguah', 'symbol' => 'GBG/UAH', 'base' => 'GBG', 'quote' => 'UAH', 'precision' => array ( 'amount' => 3, 'price' => 2 ), 'lot' => 0.001, 'limits' => array ( 'amount' => array ( 'min' => 0.000001, 'max' => null ), 'price' => array ( 'min' => 0.01, 'max' => null ))), // Golos Gold (GBG != GOLOS)
                'KUN/BTC' => array ( 'id' => 'kunbtc', 'symbol' => 'KUN/BTC', 'base' => 'KUN', 'quote' => 'BTC', 'precision' => array ( 'amount' => 6, 'price' => 6 ), 'lot' => 0.000001, 'limits' => array ( 'amount' => array ( 'min' => 0.000001, 'max' => null ), 'price' => array ( 'min' => 0.000001, 'max' => null ))),
                'BCH/BTC' => array ( 'id' => 'bchbtc', 'symbol' => 'BCH/BTC', 'base' => 'BCH', 'quote' => 'BTC', 'precision' => array ( 'amount' => 6, 'price' => 6 ), 'lot' => 0.000001, 'limits' => array ( 'amount' => array ( 'min' => 0.000001, 'max' => null ), 'price' => array ( 'min' => 0.000001, 'max' => null ))),
                'WAVES/UAH' => array ( 'id' => 'wavesuah', 'symbol' => 'WAVES/UAH', 'base' => 'WAVES', 'quote' => 'UAH', 'precision' => array ( 'amount' => 6, 'price' => 0 ), 'lot' => 0.000001, 'limits' => array ( 'amount' => array ( 'min' => 0.000001, 'max' => null ), 'price' => array ( 'min' => 1, 'max' => null ))),
            ),
            'fees' => array (
                'trading' => array (
                    'taker' => 0.25 / 100,
                    'maker' => 0.25 / 100,
                ),
            ),
        ));
    }

    public function handle_errors ($code, $reason, $url, $method, $headers, $body) {
        if ($code == 400) {
            $data = json_decode ($body, $as_associative_array = true);
            $error = $data['error'];
            $errorCode = $error['code'];
            if ($errorCode == 2002) {
                throw new InsufficientFunds (implode (' ', array ($this->id, $method, $url, $code, $reason, $body)));
            } else if ($errorCode == 2003) {
                throw new OrderNotFound (implode (' ', array ($this->id, $method, $url, $code, $reason, $body)));
            }
        }
    }

    public function fetch_order_book ($symbol, $params = array ()) {
        $market = $this->market ($symbol);
        $orderBook = $this->publicGetOrderBook (array_merge (array (
            'market' => $market['id'],
        ), $params));
        return $this->parse_order_book($orderBook, null, 'bids', 'asks', 'price', 'remaining_volume');
    }

    public function fetch_l3_order_book ($symbol, $params) {
        return $this->fetch_order_book($symbol, $params);
    }

    public function fetch_open_orders ($symbol = null, $since = null, $limit = null, $params = array ()) {
        if (!$symbol)
            throw new ExchangeError ($this->id . ' fetchOpenOrders requires a $symbol argument');
        $market = $this->market ($symbol);
        $orders = $this->privateGetOrders (array_merge (array (
            'market' => $market['id'],
        ), $params));
        // todo emulation of fetchClosedOrders, fetchOrders, fetchOrder
        // with order cache . fetchOpenOrders
        // as in BTC-e, Liqui, Yobit, DSX, Tidex, WEX
        return $this->parse_orders($orders, $market, $since, $limit);
    }

    public function parse_trade ($trade, $market = null) {
        $timestamp = $this->parse8601 ($trade['created_at']);
        $symbol = null;
        if ($market)
            $symbol = $market['symbol'];
        return array (
            'id' => $trade['id'],
            'timestamp' => $timestamp,
            'datetime' => $this->iso8601 ($timestamp),
            'symbol' => $symbol,
            'type' => null,
            'side' => null,
            'price' => floatval ($trade['price']),
            'amount' => floatval ($trade['volume']),
            'info' => $trade,
        );
    }

    public function fetch_trades ($symbol, $since = null, $limit = null, $params = array ()) {
        $market = $this->market ($symbol);
        $response = $this->publicGetTrades (array_merge (array (
            'market' => $market['id'],
        ), $params));
        return $this->parse_trades($response, $market, $since, $limit);
    }

    public function parse_my_trade ($trade, $market) {
        $timestamp = $this->parse8601 ($trade['created_at']);
        $symbol = null;
        if ($market)
            $symbol = $market['symbol'];
        return array (
            'id' => $trade['id'],
            'timestamp' => $timestamp,
            'datetime' => $this->iso8601 ($timestamp),
            'price' => $trade['price'],
            'amount' => $trade['volume'],
            'cost' => $trade['funds'],
            'symbol' => $symbol,
            'side' => $trade['side'],
            'order' => $trade['order_id'],
        );
    }

    public function parse_my_trades ($trades, $market = null) {
        $parsedTrades = array ();
        for ($i = 0; $i < count ($trades); $i++) {
            $trade = $trades[$i];
            $parsedTrade = $this->parse_my_trade ($trade, $market);
            $parsedTrades[] = $parsedTrade;
        }
        return $parsedTrades;
    }

    public function fetch_my_trades ($symbol = null, $since = null, $limit = null, $params = array ()) {
        if (!$symbol)
            throw new ExchangeError ($this->id . ' fetchOpenOrders requires a $symbol argument');
        $market = $this->market ($symbol);
        $response = $this->privateGetTradesMy (array ( 'market' => $market['id'] ));
        return $this->parse_my_trades ($response, $market);
    }
<<<<<<< HEAD
}
=======
}
>>>>>>> a79cb3e8
<|MERGE_RESOLUTION|>--- conflicted
+++ resolved
@@ -159,8 +159,4 @@
         $response = $this->privateGetTradesMy (array ( 'market' => $market['id'] ));
         return $this->parse_my_trades ($response, $market);
     }
-<<<<<<< HEAD
-}
-=======
-}
->>>>>>> a79cb3e8
+}