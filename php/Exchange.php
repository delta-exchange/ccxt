<?php

/*

MIT License

Copyright (c) 2017 Igor Kroitor

Permission is hereby granted, free of charge, to any person obtaining a copy
of this software and associated documentation files (the "Software"), to deal
in the Software without restriction, including without limitation the rights
to use, copy, modify, merge, publish, distribute, sublicense, and/or sell
copies of the Software, and to permit persons to whom the Software is
furnished to do so, subject to the following conditions:

The above copyright notice and this permission notice shall be included in all
copies or substantial portions of the Software.

THE SOFTWARE IS PROVIDED "AS IS", WITHOUT WARRANTY OF ANY KIND, EXPRESS OR
IMPLIED, INCLUDING BUT NOT LIMITED TO THE WARRANTIES OF MERCHANTABILITY,
FITNESS FOR A PARTICULAR PURPOSE AND NONINFRINGEMENT. IN NO EVENT SHALL THE
AUTHORS OR COPYRIGHT HOLDERS BE LIABLE FOR ANY CLAIM, DAMAGES OR OTHER
LIABILITY, WHETHER IN AN ACTION OF CONTRACT, TORT OR OTHERWISE, ARISING FROM,
OUT OF OR IN CONNECTION WITH THE SOFTWARE OR THE USE OR OTHER DEALINGS IN THE
SOFTWARE.

*/

//-----------------------------------------------------------------------------

namespace ccxt;

<<<<<<< HEAD
use kornrunner\Eth;
use kornrunner\Secp256k1;

$version = '1.16.85';
=======
$version = '1.16.89';
>>>>>>> 3fbd4b27

// rounding mode
const TRUNCATE = 0;
const ROUND = 1;

// digits counting mode
const DECIMAL_PLACES = 0;
const SIGNIFICANT_DIGITS = 1;

// padding mode
const NO_PADDING = 0;
const PAD_WITH_ZERO = 1;

class Exchange {

    const VERSION = '1.16.89';

    public static $eth_units = array (
        'wei'        => '1',
        'kwei'       => '1000',
        'babbage'    => '1000',
        'femtoether' => '1000',
        'mwei'       => '1000000',
        'lovelace'   => '1000000',
        'picoether'  => '1000000',
        'gwei'       => '1000000000',
        'nano'       => '1000000000',
        'shannon'    => '1000000000',
        'nanoether'  => '1000000000',
        'szabo'      => '1000000000000',
        'micro'      => '1000000000000',
        'microether' => '1000000000000',
        'finney'     => '1000000000000000',
        'milli'      => '1000000000000000',
        'milliether' => '1000000000000000',
        'ether'      => '1000000000000000000',
        'kether'     => '1000000000000000000000',
        'einstein'   => '1000000000000000000000',
        'grand'      => '1000000000000000000000',
        'mether'     => '1000000000000000000000000',
        'gether'     => '1000000000000000000000000000',
        'tether'     => '1000000000000000000000000000000',
    );

    public static $exchanges = array (
        '_1broker',
        '_1btcxe',
        'acx',
        'allcoin',
        'anxpro',
        'anybits',
        'bibox',
        'bigone',
        'binance',
        'bit2c',
        'bitbank',
        'bitbay',
        'bitfinex',
        'bitfinex2',
        'bitflyer',
        'bithumb',
        'bitkk',
        'bitlish',
        'bitmarket',
        'bitmex',
        'bitsane',
        'bitso',
        'bitstamp',
        'bitstamp1',
        'bittrex',
        'bitz',
        'bl3p',
        'bleutrade',
        'braziliex',
        'btcalpha',
        'btcbox',
        'btcchina',
        'btcexchange',
        'btcmarkets',
        'btctradeim',
        'btctradeua',
        'btcturk',
        'btcx',
        'bxinth',
        'ccex',
        'cex',
        'chbtc',
        'chilebit',
        'cobinhood',
        'coinbase',
        'coinbasepro',
        'coincheck',
        'coinegg',
        'coinex',
        'coinexchange',
        'coinfalcon',
        'coinfloor',
        'coingi',
        'coinmarketcap',
        'coinmate',
        'coinnest',
        'coinone',
        'coinsecure',
        'coinspot',
        'cointiger',
        'coolcoin',
        'crypton',
        'cryptopia',
        'deribit',
        'dsx',
        'ethfinex',
        'exmo',
        'exx',
        'fcoin',
        'flowbtc',
        'foxbit',
        'fybse',
        'fybsg',
        'gatecoin',
        'gateio',
        'gdax',
        'gemini',
        'getbtc',
        'hadax',
        'hitbtc',
        'hitbtc2',
        'huobi',
        'huobicny',
        'huobipro',
        'ice3x',
        'independentreserve',
        'indodax',
        'itbit',
        'jubi',
        'kraken',
        'kucoin',
        'kuna',
        'lakebtc',
        'lbank',
        'liqui',
        'livecoin',
        'luno',
        'lykke',
        'mercado',
        'mixcoins',
        'negociecoins',
        'nova',
        'okcoincny',
        'okcoinusd',
        'okex',
        'paymium',
        'poloniex',
        'qryptos',
        'quadrigacx',
        'quoinex',
        'rightbtc',
        'southxchange',
        'surbitcoin',
        'theocean',
        'therock',
        'tidebit',
        'tidex',
        'urdubit',
        'vaultoro',
        'vbtc',
        'virwox',
        'wex',
        'xbtce',
        'yobit',
        'yunbi',
        'zaif',
        'zb',
    );

    public static function split ($string, $delimiters = array (' ')) {
        return explode ($delimiters[0], str_replace ($delimiters, $delimiters[0], $string));
    }

    public static function decimal ($number) {
        return '' + $number;
    }

    public static function safe_float ($object, $key, $default_value = null) {
        return (isset ($object[$key]) && is_numeric ($object[$key])) ? floatval ($object[$key]) : $default_value;
    }

    public static function safe_string ($object, $key, $default_value = null) {
        return (isset ($object[$key]) && is_scalar ($object[$key])) ? strval ($object[$key]) : $default_value;
    }

    public static function safe_integer ($object, $key, $default_value = null) {
        return (isset ($object[$key]) && is_numeric ($object[$key])) ? intval ($object[$key]) : $default_value;
    }

    public static function safe_value ($object, $key, $default_value = null) {
        return (is_array ($object) && array_key_exists ($key, $object)) ? $object[$key] : $default_value;
    }

    // we're not using safe_floats with a list argument as we're trying to save some cycles here
    // we're not using safe_float_3 either because those cases are too rare to deserve their own optimization

    public static function safe_float_2 ($object, $key1, $key2, $default_value = null) {
        $value = static::safe_float ($object, $key1);
        return isset ($value) ? $value : static::safe_float ($object, $key2, $default_value);
    }

    public static function safe_string_2 ($object, $key1, $key2, $default_value = null) {
        $value = static::safe_string ($object, $key1);
        return isset ($value) ? $value : static::safe_string ($object, $key2, $default_value);
    }

    public static function safe_integer_2 ($object, $key1, $key2, $default_value = null) {
        $value = static::safe_integer ($object, $key1);
        return isset ($value) ? $value : static::safe_integer ($object, $key2, $default_value);
    }

    public static function safe_value_2 ($object, $key1, $key2, $default_value = null) {
        $value = static::safe_value ($object, $key1);
        return isset ($value) ? $value : static::safe_value ($object, $key2, $default_value);
    }

    public static function truncate ($number, $precision = 0) {
        $decimal_precision = pow (10, $precision);
        return floor(floatval ($number * $decimal_precision)) / $decimal_precision;
    }

    public static function truncate_to_string ($number, $precision = 0) {
        if ($precision > 0) {
            $string = sprintf ('%.' . ($precision + 1) . 'f', floatval ($number));
            list ($integer, $decimal) = explode ('.', $string);
            $decimal = trim ('.' . substr ($decimal, 0, $precision), '0');
            if (strlen ($decimal) < 2)
                $decimal = '.0';
            return $integer . $decimal;
        }
        return sprintf ('%d', floatval ($number));
    }

    public static function uuid () {

        return sprintf ('%04x%04x-%04x-%04x-%04x-%04x%04x%04x',

            // 32 bits for "time_low"
            mt_rand(0, 0xffff), mt_rand(0, 0xffff),

            // 16 bits for "time_mid"
            mt_rand(0, 0xffff),

            // 16 bits for "time_hi_and_version",
            // four most significant bits holds version number 4
            mt_rand(0, 0x0fff) | 0x4000,

            // 16 bits, 8 bits for "clk_seq_hi_res",
            // 8 bits for "clk_seq_low",
            // two most significant bits holds zero and one for variant DCE1.1
            mt_rand(0, 0x3fff) | 0x8000,

            // 48 bits for "node"
            mt_rand(0, 0xffff), mt_rand(0, 0xffff), mt_rand(0, 0xffff)
        );
    }

    public static function parse_timeframe ($timeframe) {
        $amount = substr ($timeframe, 0, -1);
        $unit = substr ($timeframe, -1);
        $scale = 1;
        if ($unit === 'y')
            $scale = 60 * 60 * 24 * 365;
        else if ($unit === 'M')
            $scale = 60 * 60 * 24 * 30;
        else if ($unit === 'w')
            $scale = 60 * 60 * 24 * 7;
        else if ($unit === 'd')
            $scale = 60 * 60 * 24;
        else if ($unit === 'h')
            $scale = 60 * 60;
        else
            $scale = 60;
        return $amount * $scale;
    }

    // given a sorted arrays of trades (recent first) and a timeframe builds an array of OHLCV candles
    public static function build_ohlcv ($trades, $timeframe = '1m', $since = PHP_INT_MIN, $limits = PHP_INT_MAX) {
        if (empty ($trades) || !is_array ($trades)) {
            return [];
        }
        if (!is_numeric ($since)) {
            $since = PHP_INT_MIN;
        }
        if (!is_numeric ($limits)) {
            $limits = PHP_INT_MAX;
        }
        $ms = static::parse_timeframe ($timeframe) * 1000;
        $ohlcvs = [];
        list(/* $timestamp */, /* $open */, $high, $low, $close, $volume) = [0, 1, 2, 3, 4, 5];
        for ($i = 0; $i < min (count($trades), $limits); $i++) {
            $trade = $trades[$i];
            if ($trade['timestamp'] < $since)
                continue;
            $openingTime = floor ($trade['timestamp'] / $ms) * $ms; // shift to the edge of m/h/d (but not M)
            $j = count($ohlcvs);

            if ($j == 0 || $openingTime >= $ohlcvs[$j-1][0] + $ms) {
                // moved to a new timeframe -> create a new candle from opening trade
                $ohlcvs[] = [
                    $openingTime,
                    $trade['price'],
                    $trade['price'],
                    $trade['price'],
                    $trade['price'],
                    $trade['amount']
                ];
            } else {
                // still processing the same timeframe -> update opening trade
                $ohlcvs[$j-1][$high] = max ($ohlcvs[$j-1][$high], $trade['price']);
                $ohlcvs[$j-1][$low] = min ($ohlcvs[$j-1][$low], $trade['price']);
                $ohlcvs[$j-1][$close] = $trade['price'];
                $ohlcvs[$j-1][$volume] += $trade['amount'];
            }
        }
        return $ohlcvs;
    }

    public static function capitalize ($string) {
        return mb_strtoupper (mb_substr ($string, 0, 1)) . mb_substr ($string, 1);
    }

    public static function omit ($array, $keys) {
        $result = $array;
        if (is_array ($keys))
            foreach ($keys as $key)
                unset ($result[$key]);
        else
            unset ($result[$keys]);
        return $result;
    }

    public static function unique ($array) {
        return array_unique ($array);
    }

    public static function pluck ($array, $key) {
        $result = [];
        foreach ($array as $element)
            if (isset ($key, $element))
                $result[] = $element[$key];
        return $result;
    }

    public function filter_by ($array, $key, $value = null) {
        if ($value) {
            $grouped = static::group_by ($array, $key);
            if (is_array ($grouped) && array_key_exists ($value, $grouped))
                return $grouped[$value];
            return array ();
        }
        return $array;
    }

    public static function group_by ($array, $key) {
        $result = array ();
        foreach ($array as $element) {
            if (isset ($element[$key]) && !is_null ($element[$key])) {
                if (!isset ($result[$element[$key]]))
                    $result[$element[$key]] = array ();
                $result[$element[$key]][] = $element;
            }
        }
        return $result;
    }

    public static function index_by ($array, $key) {
        $result = array ();
        foreach ($array as $element) {
            if (isset ($element[$key])) {
                $result[$element[$key]] = $element;
            }
        }
        return $result;
    }

    public static function sort_by ($arrayOfArrays, $key, $descending = false) {
        $descending = $descending ? -1 : 1;
        usort ($arrayOfArrays, function ($a, $b) use ($key, $descending) {
            if ($a[$key] == $b[$key])
                return 0;
            return $a[$key] < $b[$key] ? -$descending : $descending;
        });
        return $arrayOfArrays;
    }

    public static function flatten ($array) {
        return array_reduce ($array, function ($acc, $item) {
            return array_merge ($acc, is_array ($item) ? static::flatten ($item) : [$item]);
        }, []);
    }

    public static function array_concat () {
        return call_user_func_array ('array_merge', array_filter(func_get_args(), 'is_array'));
    }

    public static function in_array ($needle, $haystack) {
        return in_array ($needle, $haystack);
    }

    public static function to_array ($object) {
        return array_values ($object);
    }

    public static function is_empty ($object) {
        return empty ($object);
    }

    public static function keysort ($array) {
        $result = $array;
        ksort ($result);
        return $result;
    }

    public static function extract_params ($string) {
        if (preg_match_all ('/{([\w-]+)}/u', $string, $matches))
            return $matches[1];
    }

    public static function implode_params ($string, $params) {
        foreach ($params as $key => $value)
            $string = implode ($value, mb_split ('{' . $key . '}', $string));
        return $string;
    }

    public static function indexBy ($arrayOfArrays, $key) {
        return static::index_by ($arrayOfArrays, $key);
    }

    public static function sortBy ($arrayOfArrays, $key, $descending = false) {
        return static::sort_by ($arrayOfArrays, $key, $descending);
    }

    public static function filterBy ($arrayOfArrays, $key, $descending = false) {
        return static::filter_by ($arrayOfArrays, $key, $descending);
    }

    public static function groupBy ($arrayOfArrays, $key, $descending = false) {
        return static::group_by ($arrayOfArrays, $key, $descending);
    }

    public static function sum () {
        return array_sum (array_filter (func_get_args (), function ($x) { return isset ($x) ? $x : 0; }));
    }

    public static function extractParams ($string) {
        return static::extract_params ($string);
    }

    public static function implodeParams ($string, $params) {
        return static::implode_params ($string, $params);
    }

    public static function ordered ($array) { // for Python OrderedDicts, does nothing in PHP and JS
        return $array;
    }

    public function aggregate ($bidasks) {

        $result = array ();

        foreach ($bidasks as $bidask) {
            if ($bidask[1] > 0) {
                $price = (string) $bidask[0];
                $result[$price] = array_key_exists ($price, $result) ? $result[$price] : 0;
                $result[$price] += $bidask[1];
            }
        }

        $output = array ();

        foreach ($result as $key => $value) {
            $output[] = array (floatval ($key), floatval ($value));
        }

        return $output;
    }

    public static function urlencodeBase64 ($string) {
        return preg_replace (array ('#[=]+$#u', '#\+#u', '#\\/#'), array ('', '-', '_'), base64_encode ($string));
    }

    public static function urlencode ($string) {
        return http_build_query ($string);
    }

    public static function rawencode ($string) {
        return urldecode (http_build_query ($string));
    }

    public static function encode_uri_component ($string) {
        return urlencode ($string);
    }

    public static function url ($path, $params = array ()) {
        $result = static::implode_params ($path, $params);
        $query = static::omit ($params, static::extract_params ($path));
        if ($query)
            $result .= '?' . static::urlencode ($query);
        return $result;
    }

    public function seconds () {
        return time ();
    }

    public function milliseconds () {
        list ($msec, $sec) = explode (' ', microtime ());
        return $sec . substr ($msec, 2, 3);
    }

    public function microseconds () {
        list ($msec, $sec) = explode (' ', microtime ());
        return $sec . str_pad (substr ($msec, 2, 6), 6, '0');
    }

    public static function iso8601 ($timestamp = null) {
        if (!isset ($timestamp))
            return null;
        if (!is_numeric ($timestamp) || intval ($timestamp) != $timestamp)
            return null;
        $timestamp = (int) $timestamp;
        if ($timestamp < 0)
            return null;
        $result = date ('c', (int) round ($timestamp / 1000));
        $msec = (int) $timestamp % 1000;
        $result = str_replace ('+00:00', sprintf (".%03dZ", $msec), $result);
        return $result;
    }

    public static function parse_date ($timestamp) {
        return static::parse8601 ($timestamp);
    }

    public static function parse8601 ($timestamp = null) {
        if (!isset ($timestamp))
            return null;
        if (!$timestamp || !is_string ($timestamp))
            return null;
        $timedata = date_parse ($timestamp);
        if (!$timedata || $timedata['error_count'] > 0 || $timedata['warning_count'] > 0 || (isset ($timedata['relative']) && count ($timedata['relative']) > 0))
            return null;
        if ($timedata['hour'] === false ||  $timedata['minute'] === false || $timedata['second'] === false || $timedata['year'] === false || $timedata['month'] === false || $timedata['day'] === false)
            return null;
        $time = strtotime($timestamp);
        if ($time === false)
            return null;
        $time *= 1000;
        if (preg_match ('/\.(?<milliseconds>[0-9]{1,3})/', $timestamp, $match)) {
            $time += (int) str_pad($match['milliseconds'], 3, '0', STR_PAD_RIGHT);
        }
        return $time;
    }

    public static function dmy ($timestamp, $infix = '-') {
        return gmdate ('m' . $infix . 'd' . $infix . 'Y', (int) round ($timestamp / 1000));
    }

    public static function ymd ($timestamp, $infix = '-') {
        return gmdate ('Y' . $infix . 'm' . $infix . 'd', (int) round ($timestamp / 1000));
    }

    public static function ymdhms ($timestamp, $infix = ' ') {
        return gmdate ('Y-m-d\\' . $infix . 'H:i:s', (int) round ($timestamp / 1000));
    }

    public static function binary_concat () {
        return implode ('', func_get_args ());
    }

    public function binary_to_string ($binary) {
        return $binary;
    }

    public static function json ($data, $params = array ()) {
        $options = array (
            'convertArraysToObjects' => JSON_FORCE_OBJECT,
            // other flags if needed...
        );
        $flags = 0;
        foreach ($options as $key => $value)
            if (array_key_exists ($key, $params) && $params[$key])
                $flags |= $options[$key];
        return json_encode ($data, $flags);
    }

    public static function encode ($input) {
        return $input;
    }

    public static function decode ($input) {
        return $input;
    }

    public function nonce () {
        return $this->seconds ();
    }

    public function check_required_credentials () {
        $keys = array_keys ($this->requiredCredentials);
        foreach ($this->requiredCredentials as $key => $value) {
            if ($value && (!$this->$key)) {
                throw new AuthenticationError ($this->id . ' requires `' . $key . '`');
            }
        }
    }

    public function check_address ($address) {

        if (empty ($address) || !is_string ($address)) {
            throw new InvalidAddress ($this->id . ' address is undefined');
        }

        if ((count (array_unique (str_split ($address))) === 1)    ||
            (strlen ($address) < $this->minFundingAddressLength) ||
            (strpos ($address, ' ') !== false)) {

            throw new InvalidAddress ($this->id . ' address is invalid or has less than ' . strval ($this->minFundingAddressLength) . ' characters: "' . strval ($address) . '"');
        }

        return $address;
    }

    public function checkAddress ($address) {
        return $this->check_address ($address);
    }

    public function describe () {
        return array ();
    }

    public function __construct ($options = array ()) {

        $this->curl         = curl_init ();
        $this->curl_options = array (); // overrideable by user, empty by default

        $this->id           = null;

        // rate limiter params
        $this->rateLimit   = 2000;
        $this->tokenBucket = array (
            'refillRate' => 1.0 / $this->rateLimit,
            'delay' => 1.0,
            'capacity' => 1.0,
            'defaultCost' => 1.0,
            'maxCapacity' => 1000,
        );
        $this->timeout     = 10000; // in milliseconds
        $this->proxy       = '';
        $this->origin      = '*'; // CORS origin
        $this->headers     = array ();
        $this->curlopt_interface = null;

        $this->options     = array (); // exchange-specific options if any

        $this->skipJsonOnStatusCodes = false; // TODO: reserved, rewrite the curl routine to parse JSON body anyway

        $this->name      = null;
        $this->countries = null;
        $this->version   = null;
        $this->urls      = array ();
        $this->api       = array ();
        $this->comment   = null;

        $this->markets     = null;
        $this->symbols     = null;
        $this->ids         = null;
        $this->currencies  = array ();
        $this->balance     = array ();
        $this->orderbooks  = array ();
        $this->fees        = array ('trading' => array (), 'funding' => array ());
        $this->precision   = array ();
        $this->limits      = array ();
        $this->orders      = array ();
        $this->trades      = array ();
        $this->exceptions  = array ();
        $this->verbose     = false;
        $this->apiKey      = '';
        $this->secret      = '';
        $this->password    = '';
        $this->uid         = '';
        $this->twofa       = false;
        $this->marketsById = null;
        $this->markets_by_id = null;
        $this->currencies_by_id = null;
        $this->userAgent   = null; // 'ccxt/' . $this::VERSION . ' (+https://github.com/ccxt/ccxt) PHP/' . PHP_VERSION;
        $this->userAgents = array (
            'chrome' => 'Mozilla/5.0 (Windows NT 10.0; Win64; x64) AppleWebKit/537.36 (KHTML, like Gecko) Chrome/62.0.3202.94 Safari/537.36',
            'chrome39' => 'Mozilla/5.0 (Windows NT 6.1; WOW64) AppleWebKit/537.36 (KHTML, like Gecko) Chrome/39.0.2171.71 Safari/537.36',
        );
        $this->minFundingAddressLength = 1; // used in check_address
        $this->substituteCommonCurrencyCodes = true;
        $this->timeframes = null;
        $this->parseJsonResponse = true;

        $this->requiredCredentials = array (
            'apiKey' => true,
            'secret' => true,
            'uid' => false,
            'login' => false,
            'password' => false,
            'twofa' => false, // 2-factor authentication (one-time password key)
        );

        // API methods metainfo
        $this->has = array (
            'CORS' => false,
            'publicAPI' => true,
            'privateAPI' => true,
            'cancelOrder' => true,
            'cancelOrders' => false,
            'createDepositAddress' => false,
            'createOrder' => true,
            'createMarketOrder' => true,
            'createLimitOrder' => true,
            'deposit' => false,
            'fetchBalance' => true,
            'fetchClosedOrders' => false,
            'fetchCurrencies' => false,
            'fetchDepositAddress' => false,
            'fetchFundingFees' => false,
            'fetchL2OrderBook' => true,
            'fetchMarkets' => true,
            'fetchMyTrades' => false,
            'fetchOHLCV' => 'emulated',
            'fetchOpenOrders' => false,
            'fetchOrder' => false,
            'fetchOrderBook' => true,
            'fetchOrderBooks' => false,
            'fetchOrders' => false,
            'fetchTicker' => true,
            'fetchTickers' => false,
            'fetchTrades' => true,
            'fetchTradingFees' => false,
            'fetchTradingLimits' => false,
            'withdraw' => false,
        );

        $this->precisionMode = DECIMAL_PLACES;

        $this->lastRestRequestTimestamp = 0;
        $this->lastRestPollTimestamp    = 0;
        $this->restRequestQueue         = null;
        $this->restPollerLoopIsRunning  = false;
        $this->enableRateLimit          = false;
        $this->last_http_response = null;
        $this->last_json_response = null;
        $this->last_response_headers = null;

        $this->commonCurrencies = array (
            'XBT' => 'BTC',
            'BCC' => 'BCH',
            'DRK' => 'DASH'
        );

        $options = array_replace_recursive ($this->describe(), $options);

        if ($options)
            foreach ($options as $key => $value)
                $this->{$key} =
                    (property_exists ($this, $key) && is_array ($this->{$key}) && is_array ($value)) ?
                        array_replace_recursive ($this->{$key}, $value) :
                        $value;

        if ($this->api)
            $this->define_rest_api ($this->api, 'request');

        if ($this->markets)
            $this->set_markets ($this->markets);
    }

    public function define_rest_api ($api, $method_name, $options = array ()) {
        foreach ($api as $type => $methods)
            foreach ($methods as $http_method => $paths)
                foreach ($paths as $path) {

                    $splitPath = mb_split ('[^a-zA-Z0-9]', $path);

                    $uppercaseMethod  = mb_strtoupper ($http_method);
                    $lowercaseMethod  = mb_strtolower ($http_method);
                    $camelcaseMethod  = static::capitalize ($lowercaseMethod);
                    $camelcaseSuffix  = implode (array_map (get_called_class() . '::capitalize', $splitPath));
                    $lowercasePath    = array_map ('trim', array_map ('strtolower', $splitPath));
                    $underscoreSuffix = implode ('_', array_filter ($lowercasePath));

                    $camelcase  = $type . $camelcaseMethod . static::capitalize ($camelcaseSuffix);
                    $underscore = $type . '_' . $lowercaseMethod . '_' . mb_strtolower ($underscoreSuffix);

                    if (array_key_exists ('suffixes', $options)) {
                        if (array_key_exists ('camelcase', $options['suffixes']))
                            $camelcase .= $options['suffixes']['camelcase'];
                        if (array_key_exists ('underscore', $options['suffixes']))
                            $underscore .= $options['suffixes']['underscore'];
                    }

                    $partial = function ($params = array ()) use ($path, $type, $uppercaseMethod, $method_name) {
                        return call_user_func (array ($this, $method_name), $path, $type, $uppercaseMethod, $params);
                    };

                    $this->$camelcase  = $partial;
                    $this->$underscore = $partial;
                }
    }

    public function underscore ($camelcase) {
        // todo: write conversion fooBar10OHLCV2Candles → foo_bar10_ohlcv2_candles
        throw new NotSupported ($this->id . ' underscore() not implemented yet');
    }

    public function camelcase ($underscore) {
        // todo: write conversion foo_bar10_ohlcv2_candles → fooBar10OHLCV2Candles
        throw new NotSupported ($this->id . ' camelcase() not implemented yet');
    }

    public function hash ($request, $type = 'md5', $digest = 'hex') {
        $base64 = ($digest === 'base64');
        $binary = ($digest === 'binary');
        $hash = hash ($type, $request, ($binary || $base64) ? true : false);
        if ($base64)
            $hash = base64_encode ($hash);
        return $hash;
    }

    public function hmac ($request, $secret, $type = 'sha256', $digest = 'hex') {
        $base64 = ($digest === 'base64');
        $binary = ($digest === 'binary');
        $hmac = hash_hmac ($type, $request, $secret, ($binary || $base64) ? true : false);
        if ($base64)
            $hmac = base64_encode ($hmac);
        return $hmac;
    }

    public function jwt ($request, $secret, $alg = 'HS256', $hash = 'sha256') {
        $encodedHeader = $this->urlencodeBase64 (json_encode (array ('alg' => $alg, 'typ' => 'JWT')));
        $encodedData = $this->urlencodeBase64 (json_encode ($request, JSON_UNESCAPED_SLASHES));
        $token = $encodedHeader . '.' . $encodedData;
        $signature = $this->urlencodeBase64 ($this->hmac ($token, $secret, $hash, 'binary'));
        return $token . '.' . $signature;
    }

    public function raise_error ($exception_type, $url, $method = 'GET', $error = null, $details = null) {
        $exception_class = __NAMESPACE__ . '\\' . $exception_type;
        throw new $exception_class (implode (' ', array (
            $this->id,
            $method,
            $url,
            $error,
            $details,
        )));
    }

    // this method is experimental
    public function throttle () {
        $now = $this->milliseconds ();
        $elapsed = $now - $this->lastRestRequestTimestamp;
        if ($elapsed < $this->rateLimit) {
            $delay = $this->rateLimit - $elapsed;
              usleep ((int)($delay * 1000.0));
        }
    }

    public function sign ($path, $api = 'public', $method = 'GET', $params = array (), $headers = null, $body = null) {
        throw new NotSupported ($this->id . ' sign() not implemented yet');
    }

    public function fetch2 ($path, $api = 'public', $method = 'GET', $params = array (), $headers = null, $body = null) {
        $request = $this->sign ($path, $api, $method, $params, $headers, $body);
        return $this->fetch ($request['url'], $request['method'], $request['headers'], $request['body']);
    }

    public function request ($path, $api = 'public', $method = 'GET', $params = array (), $headers = null, $body = null) {
        return $this->fetch2 ($path, $api, $method, $params, $headers, $body);
    }

    public function handle_errors ($code, $reason, $url, $method, $headers, $body) {
        // it's a stub function, does nothing in base code
    }

    public function fetch ($url, $method = 'GET', $headers = null, $body = null) {

        if ($this->enableRateLimit)
            $this->throttle ();

        $headers = array_merge ($this->headers, $headers ? $headers : array ());

        if (strlen ($this->proxy))
            $headers['Origin'] = $this->origin;

        if (!$headers)
            $headers = array ();
        elseif (is_array ($headers)) {
            $tmp = $headers;
            $headers = array ();
            foreach ($tmp as $key => $value)
                $headers[] = $key . ': ' . $value;
        }

        // this name for the proxy string is deprecated
        // we should rename it to $this->cors everywhere
        $url = $this->proxy . $url;

        $verbose_headers = $headers;

        curl_setopt ($this->curl, CURLOPT_URL, $url);

        if ($this->timeout) {
            curl_setopt ($this->curl, CURLOPT_CONNECTTIMEOUT_MS, (int)($this->timeout));
            curl_setopt ($this->curl, CURLOPT_TIMEOUT_MS, (int)($this->timeout));
        }

        curl_setopt ($this->curl, CURLOPT_RETURNTRANSFER, true);
        curl_setopt ($this->curl, CURLOPT_SSL_VERIFYPEER, false);

        if ($this->userAgent)
            if (gettype ($this->userAgent) == 'string') {
                curl_setopt ($this->curl, CURLOPT_USERAGENT, $this->userAgent);
                $verbose_headers = array_merge ($verbose_headers, array ('User-Agent' => $this->userAgent));
            } else if ((gettype ($this->userAgent) == 'array') && array_key_exists ('User-Agent', $this->userAgent)) {
                curl_setopt ($this->curl, CURLOPT_USERAGENT, $this->userAgent['User-Agent']);
                $verbose_headers = array_merge ($verbose_headers, $this->userAgent);
            }

        curl_setopt ($this->curl, CURLOPT_ENCODING, '');

        if ($method == 'GET') {

            curl_setopt ($this->curl, CURLOPT_HTTPGET, true);

        } else if ($method == 'POST') {

            curl_setopt ($this->curl, CURLOPT_POST, true);
            curl_setopt ($this->curl, CURLOPT_POSTFIELDS, $body);

        } else if ($method == 'PUT') {

            curl_setopt ($this->curl, CURLOPT_CUSTOMREQUEST, "PUT");
            curl_setopt ($this->curl, CURLOPT_POSTFIELDS, $body);

            $headers[] = 'X-HTTP-Method-Override: PUT';

        } else if ($method == 'DELETE') {

            curl_setopt ($this->curl, CURLOPT_CUSTOMREQUEST, "DELETE");
            curl_setopt ($this->curl, CURLOPT_POSTFIELDS, $body);

            $headers[] = 'X-HTTP-Method-Override: DELETE';
        }

        if ($headers)
            curl_setopt ($this->curl, CURLOPT_HTTPHEADER, $headers);

        if ($this->verbose) {
            print_r ("\nRequest:\n");
            print_r (array ($method, $url, $verbose_headers, $body));
        }

        // we probably only need to set it once on startup
        if ($this->curlopt_interface) {
            curl_setopt ($this->curl, CURLOPT_INTERFACE, $this->curlopt_interface);
        }

        /*

        // this is currently not integrated, reserved for future
        if ($this->proxy) {
            curl_setopt ($this->curl, CURLOPT_PROXY, $this->proxy);
        }

        */

        curl_setopt ($this->curl, CURLOPT_FOLLOWLOCATION, true);
        curl_setopt ($this->curl, CURLOPT_FAILONERROR, false);

        $response_headers = array ();

        // this function is called by curl for each header received
        curl_setopt ($this->curl, CURLOPT_HEADERFUNCTION,
            function ($curl, $header) use (&$response_headers) {
                $length = strlen ($header);
                $header = explode (':', $header, 2);
                if (count ($header) < 2) // ignore invalid headers
                    return $length;
                $name = strtolower (trim ($header[0]));
                if (!array_key_exists ($name, $response_headers))
                    $response_headers[$name] = [trim ($header[1])];
                else
                    $response_headers[$name][] = trim ($header[1]);
                return $length;
            }
        );

        // user-defined cURL options (if any)
        if (!empty($this->curl_options))
            curl_setopt_array ($this->curl, $this->curl_options);

        $result = curl_exec ($this->curl);

        $this->lastRestRequestTimestamp = $this->milliseconds ();
        $this->last_http_response = $result;
        $this->last_response_headers = $response_headers;

        if ($this->parseJsonResponse) {

            $this->last_json_response =
                ((gettype ($result) == 'string') &&  (strlen ($result) > 1)) ?
                    json_decode ($result, $as_associative_array = true) : null;

        }


        $curl_errno = curl_errno ($this->curl);
        $curl_error = curl_error ($this->curl);
        $http_status_code = curl_getinfo ($this->curl, CURLINFO_HTTP_CODE);

        // Reset curl opts
        curl_reset ($this->curl);

        if ($this->verbose) {
            print_r ("\nResponse:\n");
            print_r (array ($method, $url, $http_status_code, $curl_error, $response_headers, $result));
        }

        $this->handle_errors ($http_status_code, $curl_error, $url, $method, $response_headers, $result ? $result : null);

        if ($result === false) {

            if ($curl_errno == 28) // CURLE_OPERATION_TIMEDOUT
                $this->raise_error ('RequestTimeout', $url, $method, $curl_errno, $curl_error);

            // var_dump ($result);

            // all sorts of SSL problems, accessibility
            $this->raise_error ('ExchangeNotAvailable', $url, $method, $curl_errno, $curl_error);
        }

        if (in_array ($http_status_code, array (418, 429))) {

            $this->raise_error ('DDoSProtection', $url, $method, $http_status_code,
                'not accessible from this location at the moment');
        }

        if (in_array ($http_status_code, array (404, 409, 500, 501, 502))) {

            $this->raise_error ('ExchangeNotAvailable', $url, $method, $http_status_code,
                'not accessible from this location at the moment');
        }

        if (in_array ($http_status_code, array (422))) {

            $this->raise_error ('ExchangeError', $url, $method, $http_status_code,
                'Unprocessable Entity');
        }

        if (in_array ($http_status_code, array (408, 504))) {

            $this->raise_error ('RequestTimeout', $url, $method, $http_status_code,
                'not accessible from this location at the moment');
        }

        if (in_array ($http_status_code, array (401, 511))) {

            $details = '(possible reasons: ' . implode (', ', array (
                'invalid API keys',
                'bad or old nonce',
                'exchange is down or offline',
                'on maintenance',
                'DDoS protection',
                'rate-limiting in effect',
            )) . ')';

            $this->raise_error ('AuthenticationError', $url, $method, $http_status_code,
                $this->last_http_response, $details);
        }

        if (in_array ($http_status_code, array (400, 403, 405, 503, 520, 521, 522, 525, 530))) {

            if (preg_match ('#cloudflare|incapsula|overload|ddos#i', $result)) {

                $this->raise_error ('DDoSProtection', $url, $method, $http_status_code,
                    'not accessible from this location at the moment');

            } else {

                $details = '(possible reasons: ' . implode (', ', array (
                    'invalid API keys',
                    'bad or old nonce',
                    'exchange is down or offline',
                    'on maintenance',
                    'DDoS protection',
                    'rate-limiting in effect',
                )) . ')';

                $this->raise_error ('ExchangeNotAvailable', $url, $method, $http_status_code,
                    $this->last_http_response, $details);
            }
        }


        if ($this->parseJsonResponse && !$this->last_json_response) {

            if (preg_match ('#offline|busy|retry|wait|unavailable|maintain|maintenance|maintenancing#i', $result)) {

                $details = '(possible reasons: ' . implode (', ', array (
                    'exchange is down or offline',
                    'on maintenance',
                    'DDoS protection',
                    'rate-limiting in effect',
                )) . ')';

                $this->raise_error ('ExchangeNotAvailable', $url, $method, $http_status_code,
                    'not accessible from this location at the moment', $details);
            }

            if (preg_match ('#cloudflare|incapsula#i', $result)) {
                $this->raise_error ('DDoSProtection', $url, $method, $http_status_code,
                    'not accessible from this location at the moment');
            }
        }

        return $this->parseJsonResponse ? $this->last_json_response : $result;
    }

    public function set_markets ($markets, $currencies = null) {
        $values = is_array ($markets) ? array_values ($markets) : array ();
        for ($i = 0; $i < count($values); $i++) {
            $values[$i] = array_merge (
                $this->fees['trading'],
                array ('precision' => $this->precision, 'limits' => $this->limits),
                $values[$i]
            );
        }
        $this->markets = $this->indexBy ($values, 'symbol');
        $this->markets_by_id = $this->indexBy ($values, 'id');
        $this->marketsById = $this->markets_by_id;
        $this->symbols = array_keys ($this->markets);
        sort ($this->symbols);
        $this->ids = array_keys ($this->markets_by_id);
        sort ($this->ids);
        if ($currencies) {
            $this->currencies = array_replace_recursive ($currencies, $this->currencies);
        } else {
            $base_currencies = array_map (function ($market) {
                return array (
                    'id' => array_key_exists ('baseId', $market) ? $market['baseId'] : $market['base'],
                    'numericId' => array_key_exists ('baseNumericId', $market) ? $market['baseNumericId'] : null,
                    'code' => $market['base'],
                    'precision' => array_key_exists ('precision', $market) ? (
                        array_key_exists ('base', $market['precision']) ? $market['precision']['base'] : (
                            array_key_exists ('amount', $market['precision']) ? $market['precision']['amount'] : null
                        )) : 8,
                );
            }, array_filter ($values, function ($market) {
                return array_key_exists ('base', $market);
            }));
            $quote_currencies = array_map (function ($market) {
                return array (
                    'id' => array_key_exists ('quoteId', $market) ? $market['quoteId'] : $market['quote'],
                    'numericId' => array_key_exists ('quoteNumericId', $market) ? $market['quoteNumericId'] : null,
                    'code' => $market['quote'],
                    'precision' => array_key_exists ('precision', $market) ? (
                        array_key_exists ('quote', $market['precision']) ? $market['precision']['quote'] : (
                            array_key_exists ('price', $market['precision']) ? $market['precision']['price'] : null
                        )) : 8,
                );
            }, array_filter ($values, function ($market) {
                return array_key_exists ('quote', $market);
            }));
            $currencies = $this->indexBy (array_merge ($base_currencies, $quote_currencies), 'code');
            $this->currencies = array_replace_recursive ($currencies, $this->currencies);
        }
        $this->currencies_by_id = $this->indexBy (array_values ($this->currencies), 'id');
        return $this->markets;
    }

    public function setMarkets ($markets) {
        return $this->set_markets ($markets);
    }

    public function loadMarkets ($reload = false) {
        return $this->load_markets ($reload);
    }

    public function load_markets ($reload = false) {
        if (!$reload && $this->markets) {
            if (!$this->markets_by_id) {
                return $this->set_markets ($this->markets);
            }
            return $this->markets;
        }
        $markets = $this->fetch_markets ();
        $currencies = null;
        if (array_key_exists ('fetchCurrencies', $this->has) && $this->has['fetchCurrencies'])
            $currencies = $this->fetch_currencies ();
        return $this->set_markets ($markets, $currencies);
    }

    public function parse_ohlcv ($ohlcv, $market = null, $timeframe = 60, $since = null, $limit = null) {
        return (gettype ($ohlcv) === 'array' && count (array_filter (array_keys ($ohlcv), 'is_string')) == 0) ?
            array_slice ($ohlcv, 0, 6) : $ohlcv;
    }

    public function parseOHLCV ($ohlcv, $market = null, $timeframe = 60, $since = null, $limit = null) {
        return $this->parse_ohlcv ($ohlcv, $market, $timeframe, $since, $limit);
    }

    public function parse_ohlcvs ($ohlcvs, $market = null, $timeframe = 60, $since = null, $limit = null) {
        $ohlcvs = is_array ($ohlcvs) ? array_values ($ohlcvs) : array ();
        $result = array ();
        $num_ohlcvs = count ($ohlcvs);
        for ($i = 0; $i < $num_ohlcvs; $i++) {
            if ($limit && (count ($result) >= $limit))
                break;
            $ohlcv = $this->parse_ohlcv ($ohlcvs[$i], $market, $timeframe, $since, $limit);
            if ($since && ($ohlcv[0] < $since))
                continue;
            $result[] = $ohlcv;
        }
        return $result;
    }

    public function parseOHLCVs ($ohlcvs, $market = null, $timeframe = 60, $since = null, $limit = null) {
        return $this->parse_ohlcvs ($ohlcvs, $market, $timeframe, $since, $limit);
    }

    public function parse_bid_ask ($bidask, $price_key = 0, $amount_key = 0) {
        return array (floatval ($bidask[$price_key]), floatval ($bidask[$amount_key]));
    }

    public function parse_bids_asks ($bidasks, $price_key = 0, $amount_key = 0) {
        $result = array ();
        $array = is_array ($bidasks) ? array_values ($bidasks) : array ();
        foreach ($array as $bidask)
            $result[] = $this->parse_bid_ask ($bidask, $price_key, $amount_key);
        return $result;
    }

    public function parseBidAsk ($bidask, $price_key = 0, $amount_key = 0) {
        return $this->parse_bid_ask ($bidask, $price_key, $amount_key);
    }

    public function parseBidsAsks ($bidasks, $price_key = 0, $amount_key = 0) {
        return $this->parse_bids_asks ($bidasks, $price_key, $amount_key);
    }

    public function fetch_l2_order_book ($symbol, $limit = null, $params = array ()) {
        $orderbook = $this->fetch_order_book ($symbol, $limit, $params);
        return array_merge ($orderbook, array (
            'bids' => $this->sort_by ($this->aggregate ($orderbook['bids']), 0, true),
            'asks' => $this->sort_by ($this->aggregate ($orderbook['asks']), 0),
        ));
    }

    public function fetchL2OrderBook ($symbol, $limit = null, $params = array ()) {
        return $this->fetch_l2_order_book ($symbol, $limit, $params);
    }

    public function parse_order_book ($orderbook, $timestamp = null, $bids_key = 'bids', $asks_key = 'asks', $price_key = 0, $amount_key = 1) {
        return array (
            'bids' => $this->sort_by (
                is_array ($orderbook) && array_key_exists ($bids_key, $orderbook) ?
                    $this->parse_bids_asks ($orderbook[$bids_key], $price_key, $amount_key) : array (),
                0, true),
            'asks' => $this->sort_by (
                is_array ($orderbook) && array_key_exists ($asks_key, $orderbook) ?
                    $this->parse_bids_asks ($orderbook[$asks_key], $price_key, $amount_key) : array (),
                0),
            'timestamp' => $timestamp,
            'datetime' => isset ($timestamp) ? $this->iso8601 ($timestamp) : null,
            'nonce' => null,
        );
    }

    public function parseOrderBook ($orderbook, $timestamp = null, $bids_key = 'bids', $asks_key = 'asks', $price_key = 0, $amount_key = 1) {
        return $this->parse_order_book ($orderbook, $timestamp, $bids_key, $asks_key, $price_key, $amount_key);
    }

    public function parse_balance ($balance) {
        $currencies = array_keys ($this->omit ($balance, 'info'));
        $accounts = array ('free', 'used', 'total');
        foreach ($accounts as $account) {
            $balance[$account] = array ();
            foreach ($currencies as $currency) {
                $balance[$account][$currency] = $balance[$currency][$account];
            }
        }
        return $balance;
    }

    public function parseBalance ($balance) {
        return $this->parse_balance ($balance);
    }

    public function fetch_partial_balance ($part, $params = array ()) {
        $balance = $this->fetch_balance ($params);
        return $balance[$part];
    }

    public function fetch_free_balance ($params = array ()) {
        return $this->fetch_partial_balance ('free', $params);
    }

    public function fetch_used_balance ($params = array ()) {
        return $this->fetch_partial_balance ('used', $params);
    }

    public function fetch_total_balance ($params = array ()) {
        return $this->fetch_partial_balance ('total', $params);
    }

    public function fetchFreeBalance ($params = array ()) {
        return $this->fetch_free_balance ($params);
    }

    public function fetchUsedBalance ($params = array ()) {
        return $this->fetch_used_balance ($params);
    }

    public function fetchTotalBalance ($params = array ()) {
        return $this->fetch_total_balance ($params);
    }

    public function load_trading_limits ($symbols = null, $reload = false, $params = array ()) {
        if ($this->has['fetchTradingLimits']) {
            if ($reload || !(is_array ($this->options) && array_key_exists ('limitsLoaded', $this->options))) {
                $response = $this->fetch_trading_limits ($symbols);
                $limits = $response['limits'];
                $keys = is_array ($limits) ? array_keys ($limits) : array ();
                for ($i = 0; $i < count ($keys); $i++) {
                    $symbol = $keys[$i];
                    $this->markets[$symbol] = array_replace_recursive ($this->markets[$symbol], array (
                        'limits' => $limits[$symbol],
                    ));
                }
                $this->options['limitsLoaded'] = $this->milliseconds ();
            }
        }
        return $this->markets;
    }

    public function filter_by_since_limit ($array, $since = null, $limit = null) {
        $result = array ();
        $array = array_values ($array);
        foreach ($array as $entry)
            if ($entry['timestamp'] > $since)
                $result[] = $entry;
        if ($limit)
            $result = array_slice ($result, 0, $limit);
        return $result;
    }

    public function filterBySinceLimit ($array, $since = null, $limit = null) {
        return $this->filter_by_since_limit ($array, $since, $limit);
    }

    public function parse_trades ($trades, $market = null, $since = null, $limit = null) {
        $array = is_array ($trades) ? array_values ($trades) : array ();
        $result = array ();
        foreach ($array as $trade)
            $result[] = $this->parse_trade ($trade, $market);
        $result = $this->sort_by ($result, 'timestamp');
        $symbol = isset ($market) ? $market['symbol'] : null;
        return $this->filter_by_symbol_since_limit ($result, $symbol, $since, $limit);
    }

    public function parseTrades ($trades, $market = null, $since = null, $limit = null) {
        return $this->parse_trades ($trades, $market, $since, $limit);
    }

    public function parse_orders ($orders, $market = null, $since = null, $limit = null) {
        $array = is_array ($orders) ? array_values ($orders) : array ();
        $result = array ();
        foreach ($array as $order)
            $result[] = $this->parse_order ($order, $market);
        $result = $this->sort_by ($result, 'timestamp');
        $symbol = isset ($market) ? $market['symbol'] : null;
        return $this->filter_by_symbol_since_limit ($result, $symbol, $since, $limit);
    }

    public function parseOrders ($orders, $market = null, $since = null, $limit = null) {
        return $this->parse_orders ($orders, $market, $since, $limit);
    }

    public function filter_by_symbol ($array, $symbol = null) {
        if ($symbol) {
            $grouped = $this->group_by ($array, 'symbol');
            if (is_array ($grouped) && array_key_exists ($symbol, $grouped))
                return $grouped[$symbol];
            return array ();
        }
        return $array;
    }

    public function filterBySymbol ($orders, $symbol = null) {
        return $this->filter_by_symbol ($orders, $symbol);
    }

    public function filter_by_symbol_since_limit ($array, $symbol = null, $since = null, $limit = null) {
        $array = array_values ($array);
        $symbolIsSet = isset ($symbol);
        $sinceIsSet = isset ($since);
        $array = array_filter ($array, function ($element) use ($symbolIsSet, $symbol, $sinceIsSet, $since) {
            return (($symbolIsSet ? ($element['symbol'] === $symbol)  : true) &&
                    ($sinceIsSet  ? ($element['timestamp'] >= $since) : true));
        });
        return array_slice ($array, 0, isset ($limit) ? $limit : count ($array));
    }

    public function filterBySymbolSinceLimit ($array, $symbol = null, $since = null, $limit = null) {
        return $this->filter_by_symbol_since_limit ($array, $symbol, $since, $limit);
    }

    public function filter_by_array ($objects, $key, $values = null, $indexed = true) {

        $objects = array_values ($objects);

        // return all of them if no $symbols were passed in the first argument
        if ($values === null)
            return $indexed ? $this->index_by ($objects, $key) : $objects;

        $result = array ();
        for ($i = 0; $i < count ($objects); $i++) {
            $value = isset ($objects[$i][$key]) ? $objects[$i][$key] : null;
            if (in_array ($value, $values))
                $result[] = $objects[$i];
        }

        return $indexed ? $this->index_by ($result, $key) : $result;
    }

    public function filterByArray ($objects, $key, $values = null, $indexed = true) {
        return $this->filter_by_array ($objects, $key, $values, $indexed);
    }

    public function fetch_bids_asks ($symbols, $params = array ()) { // stub
        throw new NotSupported ($this->id . ' API does not allow to fetch all prices at once with a single call to fetch_bids_asks () for now');
    }

    public function fetchBidsAsks ($symbols, $params = array ()) {
        return $this->fetch_bids_asks ($symbols, $params);
    }

    public function fetch_tickers ($symbols, $params = array ()) { // stub
        throw new NotSupported ($this->id . ' API does not allow to fetch all tickers at once with a single call to fetch_tickers () for now');
    }

    public function fetchTickers ($symbols = null, $params = array ()) {
        return $this->fetch_tickers ($symbols, $params);
    }

    public function fetch_order_status ($id, $market = null) {
        $order = $this->fetch_order ($id);
        return $order['id'];
    }

    public function fetchOrderStatus ($id, $market = null) {
        return $this->fetch_order_status ($id);
    }

    public function purge_cached_orders ($before) {
        $this->orders = $this->index_by (array_filter ($this->orders, function ($order) use ($before) {
            return ($order['status'] === 'open') || ($order['timestamp'] >= $before);
        }), 'id');
        return $this->orders;
    }

    public function purgeCachesOrders ($before) {
        return $this->purge_cached_orders ($before);
    }

    public function fetch_order ($id, $symbol = null, $params = array ()) {
        throw new NotSupported ($this->id . ' fetch_order() not implemented yet');
    }

    public function fetchOrder ($id, $symbol = null, $params = array ()) {
        return $this->fetch_order ($id, $symbol, $params);
    }

    public function fetch_order_trades ($id, $symbol = null, $params = array ()) {
        throw new NotSupported ($this->id . ' fetch_order_trades() not implemented yet');
    }

    public function fetchOrderTrades ($id, $symbol = null, $params = array ()) {
        return $this->fetch_order_trades ($id, $symbol, $params);
    }

    public function fetch_orders ($symbol = null, $since = null, $limit = null, $params = array ()) {
        throw new NotSupported ($this->id . ' fetch_orders() not implemented yet');
    }

    public function fetchOrders ($symbol = null, $since = null, $limit = null, $params = array ()) {
        return $this->fetch_orders ($symbol, $since, $limit, $params);
    }

    public function fetch_open_orders ($symbol = null, $since = null, $limit = null, $params = array ()) {
        throw new NotSupported ($this->id . ' fetch_open_orders() not implemented yet');
    }

    public function fetchOpenOrders ($symbol = null, $since = null, $limit = null, $params = array ()) {
        return $this->fetch_open_orders ($symbol, $since, $limit, $params);
    }

    public function fetch_closed_orders ($symbol = null, $since = null, $limit = null, $params = array ()) {
        throw new NotSupported ($this->id . ' fetch_closed_orders() not implemented yet');
    }

    public function fetchClosedOrders ($symbol = null, $since = null, $limit = null, $params = array ()) {
        return $this->fetch_closed_orders ($symbol, $since, $limit, $params);
    }

    public function fetch_my_trades ($symbol = null, $since = null, $limit = null, $params = array ()) {
        throw new NotSupported ($this->id . ' fetch_my_trades() not implemented yet');
    }

    public function fetchMyTrades ($symbol = null, $since = null, $limit = null, $params = array ()) {
        return $this->fetch_my_trades ($symbol, $since, $limit, $params);
    }

    public function fetch_markets () {
        return $this->markets ? array_values ($this->markets) : array ();
    }

    public function fetchMarkets  () {
        return $this->fetch_markets ();
    }

    public function fetchBalance () {
        return $this->fetch_balance ();
    }

    public function fetch_balance ($params = array ()) {
        throw new NotSupported ($this->id . ' fetch_balance() not implemented yet');
    }

    public function fetchOrderBook ($symbol, $limit = null, $params = array ()) {
        return $this->fetch_order_book ($symbol, $limit, $params);
    }

    public function fetchTicker ($symbol, $params = array ()) {
        return $this->fetch_ticker ($symbol, $params);
    }

    public function fetchTrades ($symbol, $since = null, $limit = null, $params = array ()) {
        return $this->fetch_trades ($symbol, $since, $limit, $params);
    }

    public function fetch_ohlcv ($symbol, $timeframe = '1m', $since = null, $limit = null, $params = array ()) {
        if (!$this->has['fetchTrades'])
            throw new NotSupported ($this->$id . ' fetch_ohlcv() not implemented yet');
        $this->load_markets ();
        $trades = $this->fetch_trades ($symbol, $since, $limit, $params);
        return $this->build_ohlcv ($trades, $timeframe, $since, $limit);
    }

    public function fetchOHLCV ($symbol, $timeframe = '1m', $since = null, $limit = null, $params = array ()) {
        return $this->fetch_ohlcv ($symbol, $timeframe, $since, $limit, $params);
    }

    public function convert_trading_view_to_ohlcv ($ohlcvs) {
        $result = array ();
        for ($i = 0; $i < count ($ohlcvs['t']); $i++) {
            $result[] = [
                $ohlcvs['t'][$i] * 1000,
                $ohlcvs['o'][$i],
                $ohlcvs['h'][$i],
                $ohlcvs['l'][$i],
                $ohlcvs['c'][$i],
                $ohlcvs['v'][$i],
            ];
        }
        return $result;
    }

    public function convert_ohlcv_to_trading_view ($ohlcvs) {
        $result = array (
            't' => array (),
            'o' => array (),
            'h' => array (),
            'l' => array (),
            'c' => array (),
            'v' => array (),
        );
        for ($i = 0; $i < count ($ohlcvs); $i++) {
            $result['t'][] = intval ($ohlcvs[$i][0] / 1000);
            $result['o'][] = $ohlcvs[$i][1];
            $result['h'][] = $ohlcvs[$i][2];
            $result['l'][] = $ohlcvs[$i][3];
            $result['c'][] = $ohlcvs[$i][4];
            $result['v'][] = $ohlcvs[$i][5];
        }
        return $result;
    }

    public function edit_limit_buy_order ($id, $symbol, $amount, $price, $params = array ()) {
        return $this->edit_limit_order ($id, $symbol, 'buy', $amount, $price, $params);
    }

    public function edit_limit_sell_order ($id, $symbol, $amount, $price, $params = array ()) {
        return $this->edit_limit_order ($id, $symbol, 'sell', $amount, $price, $params);
    }

    public function edit_limit_order ($id, $symbol, $side, $amount, $price, $params = array ()) {
        return $this->edit_order ($id, $symbol, 'limit', $side, $amount, $price, $params);
    }

    public function cancel_order ($id, $symbol = null, $params = array ()) {
        throw new NotSupported ($this->id . ' cancel_order() not supported or not implemented yet');
    }

    public function edit_order ($id, $symbol, $type, $side, $amount, $price, $params = array ()) {
        if (!$this->enableRateLimit) {
            throw new ExchangeError ($this->id . ' edit_order() requires enableRateLimit = true');
        }
        $this->cancel_order ($id, $symbol, $params);
        return $this->create_order ($symbol, $type, $side, $amount, $price, $params);
    }

    public function cancelOrder ($id, $symbol = null, $params = array ()) {
        return $this->cancel_order ($id, $symbol, $params);
    }

    public function editLimitBuyOrder ($id, $symbol, $amount, $price, $params = array ()) {
        return $this->edit_limit_buy_order ($id, $symbol, $amount, $price, $params);
    }

    public function editLimitSellOrder ($id, $symbol, $amount, $price, $params = array ()) {
        return $this->edit_limit_sell_order ($id, $symbol, $amount, $price, $params);
    }

    public function editLimitOrder ($id, $symbol, $side, $amount, $price, $params = array ()) {
        return $this->edit_limit_order ($id, $symbol, $side, $amount, $price, $params);
    }

    public function editOrder ($id, $symbol, $type, $side, $amount, $price, $params = array ()) {
        return $this->edit_order ($id, $symbol, $type, $side, $amount, $price, $params);
    }

    public function create_order ($symbol, $type, $side, $amount, $price = null, $params = array ()) {
        throw new NotSupported ($this->id . ' create_order() not implemented yet');
    }

    public function create_limit_order ($symbol, $side, $amount, $price, $params = array ()) {
        return $this->create_order ($symbol, 'limit', $side, $amount, $price, $params);
    }

    public function create_market_order ($symbol, $side, $amount, $price = null, $params = array ()) {
        return $this->create_order ($symbol, 'market', $side, $amount, $price, $params);
    }

    public function create_limit_buy_order ($symbol, $amount, $price, $params = array ()) {
        return $this->create_order ($symbol, 'limit', 'buy',  $amount, $price, $params);
    }

    public function create_limit_sell_order ($symbol, $amount, $price, $params = array ()) {
        return $this->create_order ($symbol, 'limit', 'sell', $amount, $price, $params);
    }

    public function create_market_buy_order ($symbol, $amount, $params = array ()) {
        return $this->create_order ($symbol, 'market', 'buy', $amount, null, $params);
    }

    public function create_market_sell_order ($symbol, $amount, $params = array ()) {
        return $this->create_order ($symbol, 'market', 'sell', $amount, null, $params);
    }

    public function createLimitBuyOrder ($symbol, $amount, $price, $params = array ()) {
        return $this->create_limit_buy_order ($symbol, $amount, $price, $params);
    }

    public function createLimitSellOrder ($symbol, $amount, $price, $params = array ()) {
        return $this->create_limit_sell_order ($symbol, $amount, $price, $params);
    }

    public function createMarketBuyOrder ($symbol, $amount, $params = array ()) {
        return $this->create_market_buy_order ($symbol, $amount, $params);
    }

    public function createMarketSellOrder ($symbol, $amount, $params = array ()) {
        return $this->create_market_sell_order ($symbol, $amount, $params);
    }

    public function calculate_fee ($symbol, $type, $side, $amount, $price, $takerOrMaker = 'taker', $params = array ()) {
        $market = $this->markets[$symbol];
        $rate = $market[$takerOrMaker];
        $cost = floatval ($this->cost_to_precision ($symbol, $amount * $price));
        return array (
            'type' => $takerOrMaker,
            'currency' => $market['quote'],
            'rate' => $rate,
            'cost' => floatval ($this->fee_to_precision ($symbol, $rate * $cost)),
        );
    }

    public function createFee ($symbol, $type, $side, $amount, $price, $fee = 'taker', $params = array ()) {
        return $this->calculate_fee ($symbol, $type, $side, $amount, $price, $fee, $params);
    }

    public static function account () {
        return array (
            'free' => 0.0,
            'used' => 0.0,
            'total' => 0.0,
        );
    }

    public function common_currency_code ($currency) {
        if (!$this->substituteCommonCurrencyCodes)
            return $currency;
        return $this->safe_string($this->commonCurrencies, $currency, $currency);
    }

    public function currency_id ($commonCode) {
        $currencyIds = array ();
        $distinct = is_array ($this->commonCurrencies) ? array_keys ($this->commonCurrencies) : array ();
        for ($i = 0; $i < count ($distinct); $i++) {
            $k = $distinct[$i];
            $currencyIds[$this->commonCurrencies[$k]] = $k;
        }
        return $this->safe_string($currencyIds, $commonCode, $commonCode);
    }

    public function fromWei ($amount, $unit = 'ether') {
        if (!isset (Exchange::$eth_units[$unit])) {
            throw new \UnexpectedValueException ("Uknown unit '" . $unit . "', supported units: " . implode (', ', array_keys (Exchange::$eth_units)));
        }
        $denominator = substr_count (Exchange::$eth_units[$unit], 0) + strlen ($amount) - strpos ($amount, '.') - 1;
        return (float) (($unit === 'wei') ? $amount : bcdiv ($amount, Exchange::$eth_units[$unit], $denominator));
    }

    public function toWei ($amount, $unit = 'ether') {
        if (!isset (Exchange::$eth_units[$unit])) {
            throw new \UnexpectedValueException ("Unknown unit '" . $unit . "', supported units: " . implode (', ', array_keys (Exchange::$eth_units)));
        }
        return (string) (int) (($unit === 'wei') ? $amount : bcmul ($amount, Exchange::$eth_units[$unit]));
    }


    public function precision_from_string ($string) {
        $parts = explode ('.', preg_replace ('/0+$/', '', $string));
        return (count ($parts) > 1) ? strlen ($parts[1]) : 0;
    }

    public function cost_to_precision ($symbol, $cost) {
        return sprintf ('%.' . $this->markets[$symbol]['precision']['price'] . 'f', floatval ($cost));
    }

    public function costToPrecision ($symbol, $cost) {
        return $this->price_to_precision ($symbol, $cost);
    }

    public function price_to_precision ($symbol, $price) {
        return sprintf ('%.' . $this->markets[$symbol]['precision']['price'] . 'f', floatval ($price));
    }

    public function priceToPrecision ($symbol, $price) {
        return $this->price_to_precision ($symbol, $price);
    }

    public function amount_to_precision ($symbol, $amount) {
        return $this->truncate (floatval ($amount), $this->markets[$symbol]['precision']['amount']);
    }

    public function amount_to_string ($symbol, $amount) {
        return $this->truncate_to_string (floatval ($amount), $this->markets[$symbol]['precision']['amount']);
    }

    public function amount_to_lots ($symbol, $amount) {
        $lot = $this->markets[$symbol]['lot'];
        return $this->amount_to_precision ($symbol, floor (floatval ($amount) / $lot) * $lot);
    }

    public function amountToPrecision ($symbol, $amount) {
        return $this->amount_to_precision ($symbol, $amount);
    }

    public function amountToString ($symbol, $amount) {
        return $this->amount_to_string ($symbol, $amount);
    }

    public function amountToLots ($symbol, $amount) {
        return $this->amount_to_lots ($symbol, $amount);
    }

    public function fee_to_precision ($symbol, $fee) {
        return sprintf ('%.' . $this->markets[$symbol]['precision']['price'] . 'f', floatval ($fee));
    }

    public function feeToPrecision ($symbol, $fee) {
        return $this->fee_to_precision ($symbol, $fee);
    }

    public function commonCurrencyCode ($currency) {
        return $this->common_currency_code ($currency);
    }

    public function currencyId ($commonCode) {
        return $this->currency_id ($commonCode);
    }

    public function currency ($code) {
        return ((gettype ($code) === 'string') &&
                   isset ($this->currencies) &&
                   isset ($this->currencies[$code])) ?
                        $this->currencies[$code] : $code;
    }

    public function find_market ($string) {

        if (!isset ($this->markets))
            throw new ExchangeError ($this->id . ' markets not loaded');

        if (gettype ($string) === 'string') {

            if (isset ($this->markets_by_id[$string]))
                return $this->markets_by_id[$string];

            if (isset ($this->markets[$string]))
                return $this->markets[$string];
        }

        return $string;

    }

    public function find_symbol ($string, $market = null) {

        if (!isset ($market))
            $market = $this->find_market ($string);

        if (gettype ($market) === 'array' && count (array_filter (array_keys ($market), 'is_string')) !== 0)
            return $market['symbol'];

        return $string;
    }

    public function market ($symbol) {

        if (!isset ($this->markets))
            throw new ExchangeError ($this->id . ' markets not loaded');

        if ((gettype ($symbol) === 'string') && isset ($this->markets[$symbol]))
            return $this->markets[$symbol];

        throw new ExchangeError ($this->id . ' does not have market symbol ' . $symbol);
    }

    public function market_ids ($symbols) {
        return array_map (array ($this, 'market_id'), $symbols);
    }

    public function marketIds ($symbols) {
        return $this->market_ids ($symbols);
    }

    public function market_id ($symbol) {
        return (is_array ($market = $this->market ($symbol))) ? $market['id'] : $symbol;
    }

    public function marketId ($symbol) {
        return $this->market_id ($symbol);
    }

    public function __call ($function, $params) {
        if (array_key_exists ($function, $this)) {
            return call_user_func_array ($this->$function, $params);
        } else {
            /* handle errors */
            throw new ExchangeError ($function . ' method not found, try underscore_notation instead of camelCase for the method being called');
        }
    }

    public function __sleep () {
        $return = array_keys (array_filter (get_object_vars ($this), function ($var) {
            return !(is_object ($var) || is_resource ($var) || is_callable ($var));
        }));
        return $return;
    }

    public function __wakeup () {
        $this->curl = curl_init ();
        if ($this->api)
            $this->define_rest_api ($this->api, 'request');
    }

    public function has ($feature) {
        $feature = strtolower ($feature);
        $new_feature_map = array_change_key_case ($this->has, CASE_LOWER);
        if (array_key_exists ($feature, $new_feature_map)) {
            return $new_feature_map[$feature];
        }

        $old_feature_map = array_change_key_case (array_filter (get_object_vars ($this), function ($key) {
            return strpos($key, 'has') !== false && $key !== 'has';
        }, ARRAY_FILTER_USE_KEY), CASE_LOWER);

        $old_feature = "has{$feature}";
        return array_key_exists ($old_feature, $old_feature_map) ? $old_feature_map[$old_feature] : false;
    }

    public static function decimalToPrecision ($x, $roundingMode = ROUND, $numPrecisionDigits = null, $countingMode = DECIMAL_PLACES, $paddingMode = NO_PADDING) {
        return static::decimal_to_precision ($x, $roundingMode, $numPrecisionDigits, $countingMode, $paddingMode);
    }

    public static function decimal_to_precision ($x, $roundingMode = ROUND, $numPrecisionDigits = null, $countingMode = DECIMAL_PLACES, $paddingMode = NO_PADDING) {

        if ($numPrecisionDigits < 0) {
            throw new BaseError ('Negative precision is not yet supported');
        }

        if (!is_int ($numPrecisionDigits)) {
            throw new BaseError ('Precision must be an integer');
        }

        if (!is_numeric ($x)) {
            throw new BaseError ('Invalid number');
        }

        assert ($roundingMode === ROUND || $roundingMode === TRUNCATE);

        $result = '';
        if ($roundingMode === ROUND) {
            if ($countingMode === DECIMAL_PLACES) {
                $result = (string) round ($x, $numPrecisionDigits, PHP_ROUND_HALF_EVEN);
            } elseif ($countingMode === SIGNIFICANT_DIGITS) {
                $significantPosition = log (abs ($x), 10) % 10;
                if ($significantPosition > 0) {
                    $significantPosition += 1;
                }
                $result = (string) round ($x, $numPrecisionDigits - $significantPosition, PHP_ROUND_HALF_EVEN);
            }
        } elseif ($roundingMode === TRUNCATE) {
            $dotPosition = strpos ($x, '.') ?: 0;
            if ($countingMode === DECIMAL_PLACES) {
                $result = substr ($x, 0, ($dotPosition ? $dotPosition + 1 : 0) + $numPrecisionDigits);
            } elseif ($countingMode === SIGNIFICANT_DIGITS) {
                $significantPosition = log (abs ($x), 10) % 10;
                $start = $dotPosition - $significantPosition;
                $end   = $start + $numPrecisionDigits;
                if ($dotPosition >= $end) {
                    $end -= 1;
                }
                if ($significantPosition < 0) {
                    $end += 1;
                }
                $result = str_pad (substr ($x, 0, $end), $dotPosition, '0');
            }
        }

        $hasDot = strpos ($result, '.') !== false;
        if ($paddingMode === NO_PADDING) {
            if ($result === '' && $numPrecisionDigits === 0)
                return '0';
            if ($hasDot) {
                $result = rtrim ($result, '0.');
            }
        } elseif ($paddingMode === PAD_WITH_ZERO) {
            if ($hasDot) {
                if ($countingMode === DECIMAL_PLACES) {
                    list ($before, $after) = explode ('.', $result, 2);
                    $result = $before . '.' . str_pad ($after, $numPrecisionDigits, '0');
                } elseif ($countingMode === SIGNIFICANT_DIGITS) {
                    if ($result < 1) {
                        $result = str_pad ($result, strcspn ($result, '123456789') + $numPrecisionDigits, '0');
                    }
                }
            } else {
                if ($countingMode === DECIMAL_PLACES) {
                    if ($numPrecisionDigits > 0) {
                        $result = $result . '.' . str_repeat ('0', $numPrecisionDigits);
                    }
                } elseif ($countingMode === SIGNIFICANT_DIGITS) {
                    if ($numPrecisionDigits > strlen ($result)) {
                        $result = $result . '.' . str_repeat ('0', ($numPrecisionDigits - strlen ($result)));
                    }
                }
            }
        }

        return $result;
    }

    // ------------------------------------------------------------------------
    // web3 / 0x methods

    // decryptAccountFromJSON (json, password) {
    //     return this.decryptAccount ((typeof json === 'string') ? JSON.parse (json) : json, password)
    // }

    // decryptAccount (key, password) {
    //     return this.web3.eth.accounts.decrypt (key, password)
    // }

    // decryptAccountFromPrivateKey (privateKey) {
    //     return this.web3.eth.accounts.privateKeyToAccount (privateKey)
    // }

    // getZeroExOrderHash (order) {
    //     let unpacked = [
    //         order['exchangeContractAddress'],                       // { value: order.exchangeContractAddress, type: types_1.SolidityTypes.Address },
    //         order['maker'],                                         // { value: order.maker, type: types_1.SolidityTypes.Address },
    //         order['taker'],                                         // { value: order.taker, type: types_1.SolidityTypes.Address },
    //         order['makerTokenAddress'],                             // { value: order.makerTokenAddress, type: types_1.SolidityTypes.Address },
    //         order['takerTokenAddress'],                             // { value: order.takerTokenAddress, type: types_1.SolidityTypes.Address },
    //         order['feeRecipient'],                                  // { value: order.feeRecipient, type: types_1.SolidityTypes.Address },
    //         new BigNumber (order['makerTokenAmount']).toFixed (),   // { value: bigNumberToBN(order.makerTokenAmount), type: types_1.SolidityTypes.Uint256, },
    //         new BigNumber (order['takerTokenAmount']).toFixed (),   // { value: bigNumberToBN(order.takerTokenAmount), type: types_1.SolidityTypes.Uint256, },
    //         new BigNumber (order['makerFee']).toFixed (),           // { value: bigNumberToBN(order.makerFee), type: types_1.SolidityTypes.Uint256, },
    //         new BigNumber (order['takerFee']).toFixed (),           // { value: bigNumberToBN(order.takerFee), type: types_1.SolidityTypes.Uint256, },
    //         new BigNumber (order['expirationUnixTimestampSec']).toFixed (), // { value: bigNumberToBN(order.expirationUnixTimestampSec), type: types_1.SolidityTypes.Uint256, },
    //         new BigNumber (order['salt']).toFixed (),               // { value: bigNumberToBN(order.salt), type: types_1.SolidityTypes.Uint256 },
    //     ]
    //     let types = [
    //         'address', // { value: order.exchangeContractAddress, type: types_1.SolidityTypes.Address },
    //         'address', // { value: order.maker, type: types_1.SolidityTypes.Address },
    //         'address', // { value: order.taker, type: types_1.SolidityTypes.Address },
    //         'address', // { value: order.makerTokenAddress, type: types_1.SolidityTypes.Address },
    //         'address', // { value: order.takerTokenAddress, type: types_1.SolidityTypes.Address },
    //         'address', // { value: order.feeRecipient, type: types_1.SolidityTypes.Address },
    //         'uint256', // { value: bigNumberToBN(order.makerTokenAmount), type: types_1.SolidityTypes.Uint256, },
    //         'uint256', // { value: bigNumberToBN(order.takerTokenAmount), type: types_1.SolidityTypes.Uint256, },
    //         'uint256', // { value: bigNumberToBN(order.makerFee), type: types_1.SolidityTypes.Uint256, },
    //         'uint256', // { value: bigNumberToBN(order.takerFee), type: types_1.SolidityTypes.Uint256, },
    //         'uint256', // { value: bigNumberToBN(order.expirationUnixTimestampSec), type: types_1.SolidityTypes.Uint256, },
    //         'uint256', // { value: bigNumberToBN(order.salt), type: types_1.SolidityTypes.Uint256 },
    //     ]
    //     return '0x' + ethAbi.soliditySHA3 (types, unpacked).toString ('hex')
    // }

    // signZeroExOrder (order) {
    //     const orderHash = this.getZeroExOrderHash (order);
    //     const signature = this.signMessage (orderHash, this.privateKey);
    //     // const signature2 = this.signMessage2 (orderHash, this.privateKey);
    //     // const log = require ('ololog').unlimited;
    //     // log ('----------------------------------------------------------')
    //     // log.green ('messageHash:', messageHash)
    //     // log.red ('orderHash:', orderHash);
    //     // log.red ('signature1:', signature1)
    //     // log.yellow ('signature2:', signature2)
    //     return this.extend (order, {
    //         'orderHash': orderHash,
    //         'ecSignature': signature, // todo fix v if needed
    //     })
    // }

    public function hashMessage ($message) {
        return '0x' . Eth::hashPersonalMessage ($message);
    }

    public function signHash ($hash, $privateKey) {
        $secp256k1 = new Secp256k1();
        $signature = $secp256k1->sign ($hash, $privateKey);
        return array (
            'v' => $signature->getRecoveryParam () + 27, // integer
            'r' => "0x" . gmp_strval ($signature->getR (), 16), // '0x'-prefixed hex string
            's' => "0x" . gmp_strval ($signature->getS (), 16), // '0x'-prefixed hex string
        );
    }

    // signMessage (message, privateKey) {
    //     //
    //     // The following comment is related to MetaMask, we use the upper type of signature prefix:
    //     //
    //     // z.ecSignOrderHashAsync ('0xcfdb0a485324ff37699b4c8557f6858f25916fc6fce5993b32fe018aea510b9f',
    //     //                         '0x731fc101bbe102221c91c31ed0489f1ddfc439a3', {
    //     //                              prefixType: 'ETH_SIGN',
    //     //                              shouldAddPrefixBeforeCallingEthSign: true
    //     //                          }).then ((e, r) => console.log (e,r))
    //     //
    //     //     {                            ↓
    //     //         v: 28,
    //     //         r: "0xea7a68268b47c48d5d7a4c900e6f9af0015bf70951b3db2f1d835c5d544aaec2",
    //     //         s: "0x5d1db2a060c955c1fde4c967237b995c2361097405407b33c6046c8aeb3ccbdf"
    //     //     }
    //     //
    //     // --------------------------------------------------------------------
    //     //
    //     // z.ecSignOrderHashAsync ('0xcfdb0a485324ff37699b4c8557f6858f25916fc6fce5993b32fe018aea510b9f',
    //     //                         '0x731fc101bbe102221c91c31ed0489f1ddfc439a3', {
    //     //                              prefixType: 'NONE',
    //     //                              shouldAddPrefixBeforeCallingEthSign: true
    //     //                          }).then ((e, r) => console.log (e,r))
    //     //
    //     //     {                            ↓
    //     //         v: 27,
    //     //         r: "0xc8c710022c57de4f529d448e9b40517dd9bfb49ff1eb245f5856664b865d14a6",
    //     //         s: "0x0740bb21f4f094fbbdbafa903bb8f057f82e0c6e4fe65d19a1daed4ed97cd394"
    //     //     }
    //     //
    //     const signature = this.decryptAccountFromPrivateKey (privateKey).sign (message, privateKey.slice (-64))
    //     return {
    //         v: parseInt (signature.v.slice (2), 16), // integer
    //         r: signature.r, // '0x'-prefixed hex string
    //         s: signature.s, // '0x'-prefixed hex string
    //     }
    // }

    // signMessage2 (message, privateKey) {
    //     // an alternative to signMessage using ethUtil (ethereumjs-util) instead of web3
    //     return this.signHash (this.hashMessage (message), privateKey.slice (-64))
    // }

}<|MERGE_RESOLUTION|>--- conflicted
+++ resolved
@@ -30,14 +30,10 @@
 
 namespace ccxt;
 
-<<<<<<< HEAD
 use kornrunner\Eth;
 use kornrunner\Secp256k1;
 
-$version = '1.16.85';
-=======
 $version = '1.16.89';
->>>>>>> 3fbd4b27
 
 // rounding mode
 const TRUNCATE = 0;
