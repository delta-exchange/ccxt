'use strict';

// ---------------------------------------------------------------------------

const liqui = require ('./liqui.js');
const { ExchangeError, InsufficientFunds, DDoSProtection } = require ('./base/errors');

// ---------------------------------------------------------------------------

module.exports = class yobit extends liqui {

    describe () {
        return this.deepExtend (super.describe (), {
            'id': 'yobit',
            'name': 'YoBit',
            'countries': 'RU',
            'rateLimit': 3000, // responses are cached every 2 seconds
            'version': '3',
<<<<<<< HEAD
            // obsolete metainfo interface
            'hasCORS': false,
            'hasWithdraw': true,
            // new metainfo interface
            'has': {
                'createDepositAddress': true,
                'fetchDepositAddress': true,
=======
            'has': {
                'CORS': false,
                'withdraw': true
>>>>>>> 28d611f2
            },
            'urls': {
                'logo': 'https://user-images.githubusercontent.com/1294454/27766910-cdcbfdae-5eea-11e7-9859-03fea873272d.jpg',
                'api': {
                    'public': 'https://yobit.net/api',
                    'private': 'https://yobit.net/tapi',
                },
                'www': 'https://www.yobit.net',
                'doc': 'https://www.yobit.net/en/api/',
                'fees': 'https://www.yobit.net/en/fees/',
            },
            'api': {
                'public': {
                    'get': [
                        'depth/{pair}',
                        'info',
                        'ticker/{pair}',
                        'trades/{pair}',
                    ],
                },
                'private': {
                    'post': [
                        'ActiveOrders',
                        'CancelOrder',
                        'GetDepositAddress',
                        'getInfo',
                        'OrderInfo',
                        'Trade',
                        'TradeHistory',
                        'WithdrawCoinsToAddress',
                    ],
                },
            },
            'fees': {
                'trading': {
                    'maker': 0.002,
                    'taker': 0.002,
                },
                'funding': 0.0,
                'withdraw': 0.0005,
            },
        });
    }

    commonCurrencyCode (currency) {
        let substitutions = {
            'AIR': 'AirCoin',
            'ANI': 'ANICoin',
            'ANT': 'AntsCoin',
            'ATM': 'Autumncoin',
            'BCC': 'BCH',
            'BTS': 'Bitshares2',
            'DCT': 'Discount',
            'DGD': 'DarkGoldCoin',
            'ICN': 'iCoin',
            'LIZI': 'LiZi',
            'LUN': 'LunarCoin',
            'NAV': 'NavajoCoin',
            'OMG': 'OMGame',
            'PAY': 'EPAY',
            'REP': 'Republicoin',
        };
        if (currency in substitutions)
            return substitutions[currency];
        return currency;
    }

    currencyId (commonCode) {
        let substitutions = {
            'AirCoin': 'AIR',
            'ANICoin': 'ANI',
            'AntsCoin': 'ANT',
            'Autumncoin': 'ATM',
            'BCH': 'BCC',
            'Bitshares2': 'BTS',
            'Discount': 'DCT',
            'DarkGoldCoin': 'DGD',
            'iCoin': 'ICN',
            'LiZi': 'LIZI',
            'LunarCoin': 'LUN',
            'NavajoCoin': 'NAV',
            'OMGame': 'OMG',
            'EPAY': 'PAY',
            'Republicoin': 'REP',
        };
        if (commonCode in substitutions)
            return substitutions[commonCode];
        return commonCode;
    }

    async fetchBalance (params = {}) {
        await this.loadMarkets ();
        let response = await this.privatePostGetInfo ();
        let balances = response['return'];
        let result = { 'info': balances };
        let sides = { 'free': 'funds', 'total': 'funds_incl_orders' };
        let keys = Object.keys (sides);
        for (let i = 0; i < keys.length; i++) {
            let key = keys[i];
            let side = sides[key];
            if (side in balances) {
                let currencies = Object.keys (balances[side]);
                for (let j = 0; j < currencies.length; j++) {
                    let lowercase = currencies[j];
                    let uppercase = lowercase.toUpperCase ();
                    let currency = this.commonCurrencyCode (uppercase);
                    let account = undefined;
                    if (currency in result) {
                        account = result[currency];
                    } else {
                        account = this.account ();
                    }
                    account[key] = balances[side][lowercase];
                    if (account['total'] && account['free'])
                        account['used'] = account['total'] - account['free'];
                    result[currency] = account;
                }
            }
        }
        return this.parseBalance (result);
    }

    async createDepositAddress (currency, params = {}) {
        let response = await this.fetchDepositAddress (currency, this.extend ({
            'need_new': 1,
        }, params));
        return {
            'currency': currency,
            'address': response['address'],
            'status': 'ok',
            'info': response['info'],
        };
    }

    async fetchDepositAddress (currency, params = {}) {
        let currencyId = this.currencyId (currency);
        let request = {
            'coinName': currencyId,
            'need_new': 0,
        };
        let response = await this.privatePostGetDepositAddress (this.extend (request, params));
        let address = this.safeString (response['return'], 'address');
        return {
            'currency': currency,
            'address': address,
            'status': 'ok',
            'info': response,
        };
    }

    async withdraw (currency, amount, address, tag = undefined, params = {}) {
        await this.loadMarkets ();
        let response = await this.privatePostWithdrawCoinsToAddress (this.extend ({
            'coinName': currency,
            'amount': amount,
            'address': address,
        }, params));
        return {
            'info': response,
            'id': undefined,
        };
    }

    async request (path, api = 'public', method = 'GET', params = {}, headers = undefined, body = undefined) {
        let response = await this.fetch2 (path, api, method, params, headers, body);
        if ('success' in response) {
            if (!response['success']) {
                if (response['error'].indexOf ('Insufficient funds') >= 0) { // not enougTh is a typo inside Liqui's own API...
                    throw new InsufficientFunds (this.id + ' ' + this.json (response));
                } else if (response['error'] === 'Requests too often') {
                    throw new DDoSProtection (this.id + ' ' + this.json (response));
                } else if ((response['error'] === 'not available') || (response['error'] === 'external service unavailable')) {
                    throw new DDoSProtection (this.id + ' ' + this.json (response));
                } else {
                    throw new ExchangeError (this.id + ' ' + this.json (response));
                }
            }
        }
        return response;
    }

}<|MERGE_RESOLUTION|>--- conflicted
+++ resolved
@@ -16,19 +16,11 @@
             'countries': 'RU',
             'rateLimit': 3000, // responses are cached every 2 seconds
             'version': '3',
-<<<<<<< HEAD
-            // obsolete metainfo interface
-            'hasCORS': false,
-            'hasWithdraw': true,
-            // new metainfo interface
             'has': {
                 'createDepositAddress': true,
                 'fetchDepositAddress': true,
-=======
-            'has': {
                 'CORS': false,
-                'withdraw': true
->>>>>>> 28d611f2
+                'withdraw': true,
             },
             'urls': {
                 'logo': 'https://user-images.githubusercontent.com/1294454/27766910-cdcbfdae-5eea-11e7-9859-03fea873272d.jpg',
