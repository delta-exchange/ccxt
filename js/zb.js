'use strict';

//  ---------------------------------------------------------------------------

const Exchange = require ('./base/Exchange');
const { ExchangeError } = require ('./base/errors');

//  ---------------------------------------------------------------------------

module.exports = class zb extends Exchange {
    describe () {
        return this.deepExtend (super.describe (), {
            'id': 'zb',
            'name': 'ZB',
            'countries': 'CN',
            'rateLimit': 1000,
            'version': 'v1',
            'has': {
                'CORS': false,
                'fetchOHLCV': true,
                'fetchTickers': false,
                'fetchOrder': true,
                'withdraw': true,
            },
            'timeframes': {
                '1m': '1min',
                '3m': '3min',
                '5m': '5min',
                '15m': '15min',
                '30m': '30min',
                '1h': '1hour',
                '2h': '2hour',
                '4h': '4hour',
                '6h': '6hour',
                '12h': '12hour',
                '1d': '1day',
                '3d': '3day',
                '1w': '1week',
            },
            'urls': {
                'logo': 'https://user-images.githubusercontent.com/1294454/32859187-cd5214f0-ca5e-11e7-967d-96568e2e2bd1.jpg',
                'api': {
                    'public': 'http://api.zb.com/data', // no https for public API
                    'private': 'https://trade.zb.com/api',
                },
                'www': 'https://trade.zb.com/api',
                'doc': 'https://www.zb.com/i/developer',
                'fees': 'https://www.zb.com/i/rate',
            },
            'api': {
                'public': {
                    'get': [
                        'markets',
                        'ticker',
                        'depth',
                        'trades',
                        'kline',
                    ],
                },
                'private': {
                    'post': [
                        'order',
                        'cancelOrder',
                        'getOrder',
                        'getOrders',
                        'getOrdersNew',
                        'getOrdersIgnoreTradeType',
                        'getUnfinishedOrdersIgnoreTradeType',
                        'getAccountInfo',
                        'getUserAddress',
                        'getWithdrawAddress',
                        'getWithdrawRecord',
                        'getChargeRecord',
                        'getCnyWithdrawRecord',
                        'getCnyChargeRecord',
                        'withdraw',
                    ],
                },
            },
            'fees': {
                'funding': {
                    'withdraw': {
                        'BTC': 0.0001,
                        'BCH': 0.0006,
                        'LTC': 0.005,
                        'ETH': 0.01,
                        'ETC': 0.01,
                        'BTS': 3,
                        'EOS': 1,
                        'QTUM': 0.01,
                        'HSR': 0.001,
                        'XRP': 0.1,
                        'USDT': '0.1%',
                        'QCASH': 5,
                        'DASH': 0.002,
                        'BCD': 0,
                        'UBTC': 0,
                        'SBTC': 0,
                        'INK': 20,
                        'TV': 0.1,
                        'BTH': 0,
                        'BCX': 0,
                        'LBTC': 0,
                        'CHAT': 20,
                        'bitCNY': 20,
                        'HLC': 20,
                        'BTP': 0,
                        'BCW': 0,
                    },
                },
                'trading': {
                    'maker': 0.2 / 100,
                    'taker': 0.2 / 100,
                },
            },
        });
    }

    async fetchMarkets () {
        let markets = await this.publicGetMarkets ();
        let keys = Object.keys (markets);
        let result = [];
        for (let i = 0; i < keys.length; i++) {
            let id = keys[i];
            let market = markets[id];
            let [ baseId, quoteId ] = id.split ('_');
            let base = this.commonCurrencyCode (baseId.toUpperCase ());
            let quote = this.commonCurrencyCode (quoteId.toUpperCase ());
            let symbol = base + '/' + quote;
            let precision = {
                'amount': market['amountScale'],
                'price': market['priceScale'],
            };
            let lot = Math.pow (10, -precision['amount']);
            result.push ({
                'id': id,
                'symbol': symbol,
                'baseId': baseId,
                'quoteId': quoteId,
                'base': base,
                'quote': quote,
                'lot': lot,
                'active': true,
                'precision': precision,
                'limits': {
                    'amount': {
                        'min': lot,
                        'max': undefined,
                    },
                    'price': {
                        'min': Math.pow (10, -precision['price']),
                        'max': undefined,
                    },
                    'cost': {
                        'min': 0,
                        'max': undefined,
                    },
                },
                'info': market,
            });
        }
        return result;
    }

    async fetchBalance (params = {}) {
        await this.loadMarkets ();
        let response = await this.privatePostGetAccountInfo ();
        let balances = response['result']['coins'];
        let result = { 'info': balances };
        for (let i = 0; i < balances.length; i++) {
            let balance = balances[i];
            let currency = balance['key'];
            if (currency in this.currencies)
                currency = this.currencies[currency]['code'];
            let account = this.account ();
<<<<<<< HEAD
            account['free'] = parseFloat (balance['available']);
            account['used'] = parseFloat (balance['freez']);
=======
            let coinBalance = undefined;
            for (let j=0;i<balances.coins.length;j++) {
                let coin = balances.coins[j];
                coin['key'] = coin['key'].toUpperCase ();
                if (coin['key'] == 'BCC') {
                    coin['key'] = 'BCH';
                    coin['cnName'] = 'BCH';
                    coin['enName'] = 'BCH';
                    coin['unitTag'] = 'BCH';
                }
                if (coin['key'] === currency) {
                    coinBalance = coin;
                    break;
                }
            }
            account['free'] = parseFloat (coinBalance['available']);
            account['used'] = parseFloat (coinBalance['freez']);
>>>>>>> ac34ffb2
            account['total'] = this.sum (account['free'], account['used']);
            result[currency] = account;
        }
        return this.parseBalance (result);
    }

    getMarketFieldName () {
        return 'market';
    }

    async fetchOrderBook (symbol, limit = undefined, params = {}) {
        await this.loadMarkets ();
        let market = this.market (symbol);
        let marketFieldName = this.getMarketFieldName ();
        let request = {};
        request[marketFieldName] = market['id'];
        let orderbook = await this.publicGetDepth (this.extend (request, params));
        let timestamp = this.milliseconds ();
        let bids = undefined;
        let asks = undefined;
        if ('bids' in orderbook)
            bids = orderbook['bids'];
        if ('asks' in orderbook)
            asks = orderbook['asks'];
        let result = {
            'bids': bids,
            'asks': asks,
            'timestamp': timestamp,
            'datetime': this.iso8601 (timestamp),
        };
        if (result['bids'])
            result['bids'] = this.sortBy (result['bids'], 0, true);
        if (result['asks'])
            result['asks'] = this.sortBy (result['asks'], 0);
        return result;
    }

    async fetchTicker (symbol, params = {}) {
        await this.loadMarkets ();
        let market = this.market (symbol);
        let marketFieldName = this.getMarketFieldName ();
        let request = {};
        request[marketFieldName] = market['id'];
        let response = await this.publicGetTicker (this.extend (request, params));
        let ticker = response['ticker'];
        let timestamp = this.milliseconds ();
        return {
            'symbol': symbol,
            'timestamp': timestamp,
            'datetime': this.iso8601 (timestamp),
            'high': parseFloat (ticker['high']),
            'low': parseFloat (ticker['low']),
            'bid': parseFloat (ticker['buy']),
            'ask': parseFloat (ticker['sell']),
            'vwap': undefined,
            'open': undefined,
            'close': undefined,
            'first': undefined,
            'last': parseFloat (ticker['last']),
            'change': undefined,
            'percentage': undefined,
            'average': undefined,
            'baseVolume': parseFloat (ticker['vol']),
            'quoteVolume': undefined,
            'info': ticker,
        };
    }

    async fetchOHLCV (symbol, timeframe = '1m', since = undefined, limit = undefined, params = {}) {
        await this.loadMarkets ();
        let market = this.market (symbol);
        if (typeof limit === 'undefined')
            limit = 1000;
        let request = {
            'market': market['id'],
            'type': this.timeframes[timeframe],
            'limit': limit,
        };
        if (typeof since !== 'undefined')
            request['since'] = since;
        let response = await this.publicGetKline (this.extend (request, params));
        return this.parseOHLCVs (response['data'], market, timeframe, since, limit);
    }

    parseTrade (trade, market = undefined) {
        let timestamp = trade['date'] * 1000;
        let side = (trade['trade_type'] === 'bid') ? 'buy' : 'sell';
        return {
            'info': trade,
            'id': trade['tid'].toString (),
            'timestamp': timestamp,
            'datetime': this.iso8601 (timestamp),
            'symbol': market['symbol'],
            'type': undefined,
            'side': side,
            'price': parseFloat (trade['price']),
            'amount': parseFloat (trade['amount']),
        };
    }

    async fetchTrades (symbol, since = undefined, limit = undefined, params = {}) {
        await this.loadMarkets ();
        let market = this.market (symbol);
        let marketFieldName = this.getMarketFieldName ();
        let request = {};
        request[marketFieldName] = market['id'];
        let response = await this.publicGetTrades (this.extend (request, params));
        return this.parseTrades (response, market, since, limit);
    }

    async createOrder (symbol, type, side, amount, price = undefined, params = {}) {
        await this.loadMarkets ();
<<<<<<< HEAD
        let paramString = '&price=' + price.toString ();
        paramString += '&amount=' + amount.toString ();
        let tradeType = (side === 'buy') ? '1' : '0';
        paramString += '&tradeType=' + tradeType;
        paramString += '&currency=' + this.marketId (symbol);
        let response = await this.privatePostOrder (paramString);
=======
        let order = {
            'price': price.toString (),
            'amount': amount.toString (),
            'tradeType': (side == 'buy') ? '1' : '0',
            'currency': this.marketId (symbol),
        };
        order = this.extend (order, params);
        let response = await this.privatePostOrder (order);
>>>>>>> ac34ffb2
        return {
            'info': response,
            'id': response['id'],
        };
    }

    async cancelOrder (id, symbol = undefined, params = {}) {
        await this.loadMarkets ();
        let order = {
            'id': id.toString (),
            'currency': this.marketId (symbol),
        };
        order = this.extend (order, params);
        return await this.privatePostCancelOrder (order);
    }

    async fetchOrder (id, symbol = undefined, params = {}) {
        await this.loadMarkets ();
        let order = {
            'id': id.toString (),
            'currency': this.marketId (symbol),
        };
        order = this.extend (order, params);
        let response = await this.privatePostGetOrder (order);
        return this.parseOrder (response, undefined, true);
    }

    async fetchOrders (symbol = undefined, since = undefined, limit = undefined, params = {}) {
        if (!symbol)
            throw new ExchangeError (this.id + 'fetchOrders requires a symbol parameter');
        await this.loadMarkets ();
        let market = this.market (symbol);
        let request = {
            'currency': market['id'],
        };
        // pageIndex 页数 默认1; pageSize 每页数量 默认50
        let defaultParams = {
            'pageIndex': 1,
            'pageSize': 50,
        };
        // 默认请求方法，不分买卖类型 (default method GetOrdersIgnoreTradeType)
        let method = 'privatePostGetOrdersIgnoreTradeType';
        // 如果传入了status，则查未完成的订单；如果传入了tradeType，则查买单或者卖单(if status in parmas,change method to GetUnfinishedOrdersIgnoreTradeType); status === 1表示完成的订单,zb api不提供这样的查询.(status ===1 means get finished orders, the zb exchange did not support query finished orders )
        if ('status' in params && params['status'] == 0) {
            method = 'privatePostGetUnfinishedOrdersIgnoreTradeType';
            defaultParams['pageSize'] = 10; // fixed to 10
        } else if ('tradeType' in params) {
            method = 'privatePostGetOrdersNew';
            // tradeType 交易类型1/0[buy/sell]
            request['tradeType'] = params['tradeType'];
        }
        request = this.extend (request, defaultParams, params);
        let response = await this[method](request);
        return this.parseOrders (response, market, since, limit);
    }

    async fetchOpenOrders (symbol = undefined, since = undefined, limit = undefined, params = {}) {
        let open = 0; // 0 for unfilled orders, 1 for filled orders
        return await this.fetchOrders (symbol, undefined, undefined, this.extend ({
            'status': open,
        }, params));
    }

    parseOrder (order, market = undefined, isSingle = false) {
        let side = order['type'] == 1 ? 'buy' : 'sell';
        let type = 'limit'; // market order is not availalbe in ZB
        let timestamp = undefined;
        let createDateField = this.getCreateDateField ();
        if (createDateField in order)
            timestamp = order[createDateField];
        let symbol = undefined;
        if ('currency' in order) {
            // get symbol from currency
            market = this.marketsById[order['currency']];
        }
        if (market)
            symbol = market['symbol'];
        let price = order['price'];
        let average = order['trade_price'];
        let filled = order['trade_amount'];
        let amount = order['total_amount'];
        let remaining = amount - filled;
        let cost = order['trade_money'];
        let status = this.parseOrderStatus (order['status'], filled, isSingle);
        let result = {
            'info': order,
            'id': order['id'],
            'timestamp': timestamp,
            'datetime': this.iso8601 (timestamp),
            'symbol': symbol,
            'type': type,
            'side': side,
            'price': price,
            'average': average,
            'cost': cost,
            'amount': amount,
            'filled': filled,
            'remaining': remaining,
            'status': status,
            'fee': undefined,
        };
        return result;
    }

    parseOrderStatus (status, filled, isSingle) {
        if (status == 1)
            return 'canceled';
        if (status == 3 && isSingle) {
            // when fetch single order detail, status == 3 means partial or open
            return filled == 0 ? 'open' : 'partial';
        }
        if (status == 3)
            return 'partial';
        if (status == 0)
            return 'open';
        if (status == 2)
            return 'closed';
        return status;
    }

    getCreateDateField () {
        return 'trade_date';
    }
    
    nonce () {
        return this.milliseconds ();
    }

    sign (path, api = 'public', method = 'GET', params = {}, headers = undefined, body = undefined) {
        let url = this.urls['api'][api];
        if (api === 'public') {
            url += '/' + this.version + '/' + path;
            if (Object.keys (params).length)
                url += '?' + this.urlencode (params);
        } else {
<<<<<<< HEAD
            this.checkRequiredCredentials ();
            let nonce = this.nonce ();
            let auth = 'accesskey=' + this.apiKey;
            auth += '&' + 'method=' + path;
=======
            let query = this.keysort (this.extend ({
                'method': path,
                'accesskey': this.apiKey,
            }, params));
            let nonce = this.nonce ();
            query = this.keysort (query);
            let auth = this.rawencode (query);
>>>>>>> ac34ffb2
            let secret = this.hash (this.encode (this.secret), 'sha1');
            let signature = this.hmac (this.encode (auth), this.encode (secret), 'md5');
            let suffix = 'sign=' + signature + '&reqTime=' + nonce.toString ();
            url += '/' + path + '?' + auth + '&' + suffix;
        }
        return { 'url': url, 'method': method, 'body': body, 'headers': headers };
    }

    handleErrors (httpCode, reason, url, method, headers, body) {
        if (typeof body !== 'string')
            return; // fallback to default error handler
        if (body.length < 2)
            return; // fallback to default error handler
        if ((body[0] === '{') || (body[0] === '[')) {
            let response = JSON.parse (body);
            // {"result":false,"message":}
            if ('result' in response) {
                let success = this.safeValue (response, 'result', false);
                if (typeof success === 'string') {
                    if ((success === 'true') || (success === '1'))
                        success = true;
                    else
                        success = false;
                }
                if (!success)
                    throw new ExchangeError (this.id + ' ' + this.json (response));
            }
        }
    }

    async request (path, api = 'public', method = 'GET', params = {}, headers = undefined, body = undefined) {
        let response = await this.fetch2 (path, api, method, params, headers, body);
<<<<<<< HEAD
        if (api === 'private')
            if ('code' in response)
=======
        if (api == 'private')
            if ('code' in response && response['code'] !== 1000)
>>>>>>> ac34ffb2
                throw new ExchangeError (this.id + ' ' + this.json (response));
        return response;
    }
};<|MERGE_RESOLUTION|>--- conflicted
+++ resolved
@@ -173,10 +173,14 @@
             if (currency in this.currencies)
                 currency = this.currencies[currency]['code'];
             let account = this.account ();
-<<<<<<< HEAD
+            //---------------------------------------------------------------------
+            // old code
             account['free'] = parseFloat (balance['available']);
             account['used'] = parseFloat (balance['freez']);
-=======
+            // end of old code
+            //---------------------------------------------------------------------
+            //---------------------------------------------------------------------
+            // new code
             let coinBalance = undefined;
             for (let j=0;i<balances.coins.length;j++) {
                 let coin = balances.coins[j];
@@ -194,7 +198,8 @@
             }
             account['free'] = parseFloat (coinBalance['available']);
             account['used'] = parseFloat (coinBalance['freez']);
->>>>>>> ac34ffb2
+            // end of new code
+            //---------------------------------------------------------------------
             account['total'] = this.sum (account['free'], account['used']);
             result[currency] = account;
         }
@@ -307,14 +312,18 @@
 
     async createOrder (symbol, type, side, amount, price = undefined, params = {}) {
         await this.loadMarkets ();
-<<<<<<< HEAD
+        //---------------------------------------------------------------------
+        // old code
         let paramString = '&price=' + price.toString ();
         paramString += '&amount=' + amount.toString ();
         let tradeType = (side === 'buy') ? '1' : '0';
         paramString += '&tradeType=' + tradeType;
         paramString += '&currency=' + this.marketId (symbol);
         let response = await this.privatePostOrder (paramString);
-=======
+        // end of old code
+        //---------------------------------------------------------------------
+        //---------------------------------------------------------------------
+        // new code
         let order = {
             'price': price.toString (),
             'amount': amount.toString (),
@@ -323,7 +332,8 @@
         };
         order = this.extend (order, params);
         let response = await this.privatePostOrder (order);
->>>>>>> ac34ffb2
+        // end of new code
+        //---------------------------------------------------------------------
         return {
             'info': response,
             'id': response['id'],
@@ -447,7 +457,7 @@
     getCreateDateField () {
         return 'trade_date';
     }
-    
+
     nonce () {
         return this.milliseconds ();
     }
@@ -459,12 +469,16 @@
             if (Object.keys (params).length)
                 url += '?' + this.urlencode (params);
         } else {
-<<<<<<< HEAD
+            //---------------------------------------------------------------------
+            // old code
             this.checkRequiredCredentials ();
             let nonce = this.nonce ();
             let auth = 'accesskey=' + this.apiKey;
             auth += '&' + 'method=' + path;
-=======
+            // end of old code
+            //---------------------------------------------------------------------
+            //---------------------------------------------------------------------
+            // new code
             let query = this.keysort (this.extend ({
                 'method': path,
                 'accesskey': this.apiKey,
@@ -472,7 +486,8 @@
             let nonce = this.nonce ();
             query = this.keysort (query);
             let auth = this.rawencode (query);
->>>>>>> ac34ffb2
+            // end of new code
+            //---------------------------------------------------------------------
             let secret = this.hash (this.encode (this.secret), 'sha1');
             let signature = this.hmac (this.encode (auth), this.encode (secret), 'md5');
             let suffix = 'sign=' + signature + '&reqTime=' + nonce.toString ();
@@ -505,13 +520,18 @@
 
     async request (path, api = 'public', method = 'GET', params = {}, headers = undefined, body = undefined) {
         let response = await this.fetch2 (path, api, method, params, headers, body);
-<<<<<<< HEAD
+        //---------------------------------------------------------------------
+        // old code
         if (api === 'private')
             if ('code' in response)
-=======
+        // end of old code
+        //---------------------------------------------------------------------
+        //---------------------------------------------------------------------
+        // new code
         if (api == 'private')
             if ('code' in response && response['code'] !== 1000)
->>>>>>> ac34ffb2
+        // end of new code
+        //---------------------------------------------------------------------
                 throw new ExchangeError (this.id + ' ' + this.json (response));
         return response;
     }
