--- conflicted
+++ resolved
@@ -187,13 +187,7 @@
         return this.parseBalance (result);
     }
 
-<<<<<<< HEAD
-    async performOrderBookRequest (symbol, limit = undefined, params = {}) {
-        await this.loadMarkets ();
-        let market = this.market (symbol);
-=======
     async performOrderBookRequest (market, limit = undefined, params = {}) {
->>>>>>> bc2d492e
         let request = {
             'pair': market['id'],
         };
@@ -230,7 +224,6 @@
         }, params));
         let result = {};
         ids = Object.keys (response);
-        let keys = this.orderBookKeys ();
         for (let i = 0; i < ids.length; i++) {
             let id = ids[i];
             let symbol = id;
@@ -238,11 +231,7 @@
                 let market = this.markets_by_id[id];
                 symbol = market['symbol'];
             }
-<<<<<<< HEAD
-            result[symbol] = this.parseOrderBook (response[id], keys);
-=======
             result[symbol] = this.parseOrderBook (response, this.market (symbol), undefined, params);
->>>>>>> bc2d492e
         }
         return result;
     }
